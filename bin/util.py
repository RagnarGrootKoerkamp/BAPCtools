# read problem settings from config files

import platform
import shutil
import time
import copy
import subprocess
import sys
import os
import re
import threading
import signal
import hashlib
import tempfile
import yaml as yamllib

from pathlib import Path
from colorama import Fore, Style

import config

try:
    import ruamel.yaml

    has_ryaml = True
    ryaml = ruamel.yaml.YAML(typ='rt')
    ryaml.default_flow_style = False
    ryaml.indent(mapping=2, sequence=4, offset=2)
except:
    has_ryaml = False


# For some reasong ryaml.load doesn't work well in parallel.
ruamel_lock = threading.Lock()


def is_windows():
    return sys.platform in ['win32', 'cygwin']


# https://www.scivision.dev/python-detect-wsl/
def is_wsl():
    return 'Microsoft' in platform.uname().release


def is_mac():
    return sys.platform in ['darwin']


def is_freebsd():
    return "freebsd" in sys.platform


def is_aquabsd():
    return "aquabsd" in sys.platform


def is_bsd():
    return is_mac() or is_freebsd() or is_aquabsd()


if not is_windows():
    import resource


def debug(*msg):
    print(Fore.CYAN, end='', file=sys.stderr)
    print('DEBUG:', *msg, end='', file=sys.stderr)
    print(Style.RESET_ALL, file=sys.stderr)


def log(msg):
    print(f'{Fore.GREEN}LOG: {msg}{Style.RESET_ALL}', file=sys.stderr)


def verbose(msg):
    if config.args.verbose >= 1:
        print(f'{Fore.CYAN}VERBOSE: {msg}{Style.RESET_ALL}', file=sys.stderr)


def warn(msg):
    print(f'{Fore.YELLOW}WARNING: {msg}{Style.RESET_ALL}', file=sys.stderr)
    config.n_warn += 1


def error(msg):
    if config.RUNNING_TEST:
        fatal(msg)
    print(f'{Fore.RED}ERROR: {msg}{Style.RESET_ALL}', file=sys.stderr)
    config.n_error += 1


def fatal(msg):
    print(f'{Fore.RED}FATAL ERROR: {msg}{Style.RESET_ALL}', file=sys.stderr)
    exit(1)


# A class that draws a progressbar.
# Construct with a constant prefix, the max length of the items to process, and
# the number of items to process.
# When count is None, the bar itself isn't shown.
# Start each loop with bar.start(current_item), end it with bar.done(message).
# Optionally, multiple errors can be logged using bar.log(error). If so, the
# final message on bar.done() will be ignored.
class ProgressBar:
    # Lock on all IO via this class.
    lock = threading.RLock()
    lock_depth = 0

    current_bar = None

    columns = shutil.get_terminal_size().columns

    if not is_windows():

        def update_columns(_, __):
            cols, rows = shutil.get_terminal_size()
            ProgressBar.columns = cols

        signal.signal(signal.SIGWINCH, update_columns)

    @staticmethod
    def item_len(item):
        if isinstance(item, str):
            return len(item)
        if isinstance(item, Path):
            return len(str(item))
        return len(item.name)

    def _is_locked(self):
        return ProgressBar.lock_depth > 0

    # When needs_leading_newline is True, this will print an additional empty line before the first log message.
    def __init__(
        self, prefix, max_len=None, count=None, *, items=None, needs_leading_newline=False
    ):
        assert ProgressBar.current_bar is None
        ProgressBar.current_bar = self

        assert not (items and (max_len or count))
        assert items is not None or max_len
        if items is not None:
            count = len(items)
            if count == 0:
                max_len = 0
            else:
                max_len = max(ProgressBar.item_len(x) for x in items)
        self.prefix = prefix  # The prefix to always print
        self.item_width = max_len + 1  # The max length of the items we're processing
        self.count = count  # The number of items we're processing
        self.i = 0
        emptyline = ' ' * self.total_width() + '\r'
        self.carriage_return = emptyline if is_windows() else '\033[K'
        self.logged = False
        self.global_logged = False

        # For parallel contexts, start() will return a copy to preserve the item name.
        # The parent still holds some global state:
        # - global_logged
        # - IO lock
        # - the counter
        # - items in progress
        self.parent = None
        self.in_progress = set()
        self.item = None

        self.needs_leading_newline = needs_leading_newline

    def __enter__(self):
        ProgressBar.lock.__enter__()
        ProgressBar.lock_depth += 1

    def __exit__(self, *args):
        ProgressBar.lock_depth -= 1
        ProgressBar.lock.__exit__(*args)

    def _print(self, *objects, sep='', end='\n', file=sys.stderr, flush=True):
        print(*objects, sep=sep, end=end, file=file, flush=flush)

    def total_width(self):
        cols = ProgressBar.columns
        if is_windows():
            cols -= 1
        return cols

    def bar_width(self):
        if self.item_width is None:
            return None
        return self.total_width() - len(self.prefix) - 2 - self.item_width

    def update(self, count, max_len):
        self.count += count
        self.item_width = max(self.item_width, max_len + 1) if self.item_width else max_len + 1

    def add_item(self, item):
        self.count += 1
        self.item_width = max(self.item_width, ProgressBar.item_len(item))

    def clearline(self):
        if config.args.no_bar:
            return
        assert self._is_locked()
        self._print(self.carriage_return, end='', flush=False)

    def action(prefix, item, width=None, total_width=None):
        if width is not None and total_width is not None and len(prefix) + 2 + width > total_width:
            width = total_width - len(prefix) - 2
        item = '' if item is None else (item if isinstance(item, str) else item.name)
        if width is not None and len(item) > width:
            item = item[:width]
        if width is None or width <= 0:
            width = 0
        return f'{Fore.CYAN}{prefix}{Style.RESET_ALL}: {item:<{width}}'

    def get_prefix(self):
        return ProgressBar.action(self.prefix, self.item, self.item_width, self.total_width())

    def get_bar(self):
        bar_width = self.bar_width()
        if self.count is None or bar_width < 4:
            return ''
        done = (self.i - 1) * (bar_width - 2) // self.count
        text = f' {self.i}/{self.count}'
        fill = '#' * done + '-' * (bar_width - 2 - done)
        if len(text) <= len(fill):
            fill = fill[: -len(text)] + text
        return '[' + fill + ']'

    # Remove the current item from in_progress.
    def _release_item(self):
        if self.parent:
            self.parent.in_progress.remove(self.item)
            if self.parent.item is self.item:
                self.parent.item = None
        else:
            self.in_progress.remove(self.item)
        self.item = None

    # Resume the ongoing progress bar after a log/done.
    # Should only be called for the root.
    def _resume(self):
        assert self._is_locked()
        assert self.parent is None

        if config.args.no_bar:
            return

        if len(self.in_progress) > 0:
            p = None
            if not self.item in self.in_progress:
                old = self.item
                self.item = next(iter(self.in_progress))
                p = self.item
            bar = self.get_bar()
            if bar is None or bar == '':
                self._print(self.get_prefix(), end='\r')
            else:
                self._print(self.get_prefix(), bar, end='\r')

    def start(self, item=''):
        with self:
            # start may only be called on the root bar.
            assert self.parent is None
            self.i += 1
            assert self.count is None or self.i <= self.count

            # assert self.item is None
            self.item = item
            self.logged = False
            self.in_progress.add(item)
            bar_copy = copy.copy(self)
            bar_copy.parent = self

            if config.args.no_bar:
                return bar_copy

            bar = self.get_bar()
            if bar is None or bar == '':
                self._print(self.get_prefix(), end='\r')
            else:
                self._print(self.get_prefix(), bar, end='\r')

        return bar_copy

    @staticmethod
    def _format_data(data):
        if not data:
            return ''
        prefix = '  ' if data.count('\n') <= 1 else '\n'
        return prefix + Fore.YELLOW + strip_newline(crop_output(data)) + Style.RESET_ALL

    # Log can be called multiple times to make multiple persistent lines.
    # Make sure that the message does not end in a newline.
    def log(self, message='', data='', color=Fore.GREEN, *, resume=True):
        with self:
            if message is None:
                message = ''
            self.clearline()
            self.logged = True

            if self.parent:
                self.parent.global_logged = True
                if self.parent.needs_leading_newline:
                    self._print()
                    self.parent.needs_leading_newline = False
            else:
                self.global_logged = True
                if self.needs_leading_newline:
                    self._print()
                    self.needs_leading_newline = False

            self._print(
                self.get_prefix(),
                color,
                message,
                ProgressBar._format_data(data),
                Style.RESET_ALL,
            )

            if resume:
                if self.parent:
                    self.parent._resume()
                else:
                    self._resume()

    # Same as log, but only in verbose mode.
    def debug(self, message, data=''):
        if config.args.verbose:
            self.log(message, data)

    def warn(self, message='', data=''):
        config.n_warn += 1
        self.log(message, data, Fore.YELLOW)

<<<<<<< HEAD
    # Error removes the current item from the in_progress set.
    def error(self, message='', data=''):
        with self:
=======
    # Error by default removes the current item from the in_progress set.
    # Set `resume` to `True` to continue processing the item.
    def error(self, message='', data='', resume=False):
        with self.lock:
>>>>>>> 1f450092
            config.n_error += 1
            self.log(message, data, Fore.RED, resume=resume)
            if not resume:
                self._release_item()

    # Log a final line if it's an error or if nothing was printed yet and we're in verbose mode.
    def done(self, success=True, message='', data=''):
        with self:
            self.clearline()

            if self.item is None:
                return

            if not self.logged:
                if not success:
                    config.n_error += 1
                if config.args.verbose or not success:
                    self.log(message, data, color=Fore.GREEN if success else Fore.RED)

            self._release_item()
            if self.parent:
                self.parent._resume()

    # Log an intermediate line if it's an error or we're in verbose mode.
    # Return True when something was printed
    def part_done(self, success=True, message='', data='', warn_instead_of_error=False):
        if not success:
            config.n_error += 1
        if config.args.verbose or not success:
            with self:
                if success:
                    self.log(message, data)
                else:
                    if warn_instead_of_error:
                        self.warn(message, data)
                    else:
                        self.error(message, data)
                if self.parent:
                    self.parent._resume()
            return True
        return False

    # Print a final 'Done' message in case nothing was printed yet.
    # When 'message' is set, always print it.
    def finalize(self, *, print_done=True, message=None):
        with self:
            self.clearline()
            assert self.parent is None
            assert self.count is None or self.i == self.count
            assert self.item is None
            # At most one of print_done and message may be passed.
            if message:
                assert print_done is True

            # If nothing was logged, we don't need the super wide spacing before the final 'DONE'.
            if not self.global_logged and not message:
                self.item_width = 0

            # Print 'DONE' when nothing was printed yet but a summary was requested.
            if print_done and not self.global_logged and not message:
                message = f'{Fore.GREEN}Done{Style.RESET_ALL}'

            if message:
                self._print(self.get_prefix(), message)

            # When something was printed, add a newline between parts.
            if self.global_logged:
                self._print()

        assert ProgressBar.current_bar is not None
        ProgressBar.current_bar = None

        return self.global_logged


class TableProgressBar(ProgressBar):    
    def __init__(self, table, prefix, max_len, count, *, items, needs_leading_newline):
        super().__init__(prefix, max_len, count, items=items, needs_leading_newline=needs_leading_newline)
        self.table = table

    # at the begin of any IO the progress bar locks so we can clear the table at this point
    def __enter__(self):
        super().__enter__()
        if ProgressBar.lock_depth == 1:
            self.reset_line_buffering = sys.stderr.line_buffering
            sys.stderr.reconfigure(line_buffering=False)
            self.table.clear(force=False)

    # at the end of any IO the progress bar unlocks so we can reprint the table at this point
    def __exit__(self, *args):
        if ProgressBar.lock_depth == 1:
            self.table.print(force=False)
            sys.stderr.reconfigure(line_buffering=self.reset_line_buffering)
            print(end='', flush=True, file=sys.stderr)
        super().__exit__(*args)

    def _print(self, *objects, sep='', end='\n', file=sys.stderr, flush=True):
        assert self._is_locked()
        # drop all flushes...
        print(*objects, sep=sep, end=end, file=file, flush=False)

    def start(self, item):
        self.table.add_testcase(item.testcase.name)
        return super().start(item)

    def done(self, success=True, message='', data=''):
        return super().done(success, message, data)

    def finalize(self, *, print_done=True, message=None):
        with self:
            res = super().finalize(print_done=print_done, message=message)
            self.table.clear(force=True)
            return res


class VerdictTable:
    def __init__(self, submissions, testcases, width = shutil.get_terminal_size().columns, max_name_width = 50):
        self.submissions = [submission.name for verdict in submissions for submission in submissions[verdict]]
        self.testcases = [testcase.name for testcase in testcases]
        self.results = []
        self.current_testcases = set()
        self.name_width = min(max_name_width, max([len(submission) for submission in self.submissions]))
        self.width = width if width >= self.name_width + 2 + 10 else -1
        self.last_printed = []

    def next_submission(self):
        self.results.append(dict())
        self.current_testcases = set()

    def add_testcase(self, testcase):
        self.current_testcases.add(testcase)

    def finish_testcase(self, testcase, verdict):
        self.results[-1][testcase] = verdict
        self.current_testcases.discard(testcase)

    def clear(self, *, force=True, clear=True):
        if force or not config.args.no_bar:
            if self.last_printed:
                actual_width = shutil.get_terminal_size().columns
                lines = 0
                for printed in self.last_printed:
                    lines += (printed + actual_width - 1) // actual_width
                print(f'\033[{lines}A\r', end = '', file=sys.stderr)

                if clear:
                    for printed in self.last_printed:
                        print(' ' * printed, file=sys.stderr)
                    print(f'\033[{lines}A\r', end = '', file=sys.stderr)

                self.last_printed = []

    def _get_verdict(self, s, testcase):
        if s < len(self.results):
            if testcase in self.results[s]:
                v = self.results[s][testcase]
                if v == 'ACCEPTED':
                    return Fore.GREEN + 'A' + Style.RESET_ALL
                else:
                    return Fore.RED + v[0] + Style.RESET_ALL
            elif s + 1 == len(self.results) and testcase in self.current_testcases:
                return Style.DIM + Fore.BLUE + '?' + Style.RESET_ALL
        return Style.DIM + Fore.WHITE + '-' + Style.RESET_ALL

    #TODO only print this if a flag is given! (config.args.???)
    def print(self, *, force=True, new_lines=2):
        if force or not config.args.no_bar:
            self.clear(force=True, clear=False)
            print('\n' * new_lines, end='', file=sys.stderr)
            self.last_printed.extend([1] * new_lines)
            for s, submission in enumerate(self.submissions):
                # pad/truncate submission names to not break table layout
                name = submission
                if len(name) > self.name_width:
                    name = '...' + name[-self.name_width+3:]
                padding = ' ' * (self.name_width - len(name))
                print(f'{Fore.CYAN}{name}{Style.RESET_ALL}:{padding}', end='', file=sys.stderr)

                # group verdicts in parts of length at most ten
                verdicts = []
                for t, testcase in enumerate(self.testcases):
                    if t % 10 == 0:
                        verdicts.append([0, ''])
                    verdicts[-1][0] += 1
                    verdicts[-1][1] += self._get_verdict(s, testcase)

                printed = self.name_width + 1
                for length, tmp in verdicts:
                    if self.width >= 0 and printed + 1 + length > self.width:
                        print(f'\n{str():{self.name_width+1}}', end='', file=sys.stderr)
                        self.last_printed.append(printed)
                        printed = self.name_width + 1

                    print(f' {tmp}', end='', file=sys.stderr)
                    printed += length + 1


                self.last_printed.append(printed)
                print(end='\n', file=sys.stderr)
            print(end='', flush=True, file=sys.stderr)

    def ProgressBar(self, prefix, max_len=None, count=None, *, items=None, needs_leading_newline=False):
        return TableProgressBar(self, prefix, max_len, count, items=items, needs_leading_newline=needs_leading_newline)



# Given a command line argument, return the first match:
# - absolute
# - relative to the 'type' directory for the current problem
# - relative to the problem directory
# - relative to the contest directory
# - relative to the current working directory
#
# Pass suffixes = ['.in'] to also try to find the file with the given suffix appended.
def get_basedirs(problem, type):
    p = problem.path
    return [p / type, p, p.parent, config.current_working_directory]


# Python 3.9
# True when child is a Path inside parent Path.
# Both must be absolute.
def is_relative_to(parent, child):
    return child == parent or parent in child.parents


def resolve_path_argument(problem, path, type, suffixes=[]):
    if path.is_absolute():
        return path
    for suffix in suffixes + [None]:
        suffixed_path = path if suffix is None else path.with_suffix(suffix)
        for basedir in get_basedirs(problem, type):
            p = basedir / suffixed_path
            if p.exists():
                return p
    warn(f'{path} not found')
    return None


# creates a shortened path to some file/dir in the problem.
# The path is of the form "tmp/<contest_dir>/<problem_dir>/links/<hash>"
def shorten_path(problem, path):
    short_hash = hashlib.sha256(bytes(path)).hexdigest()[-6:]
    dir = problem.tmpdir / 'links'
    dir.mkdir(parents=True, exist_ok=True)
    short_path = dir / short_hash
    ensure_symlink(short_path, path)
    return short_path


# Drops the first two path components <problem>/<type>/
def print_name(path, keep_type=False):
    return str(Path(*path.parts[1 if keep_type else 2 :]))


def rename_with_language(path: Path, language: str):
    """Rename the given file to use the given language suffix.

    ```
    >>> p = rename_with_language(Path("mycontest/hello/solutions.pdf"), 'en')
    PosixPath('mycontest/hello/solutions.en.pdf')
    ```

    If language is None, path is unchanged.
    Return a new Path instance pointing to target.
    """
    return path if language is None else path.rename(path.with_suffix(f".{language}{path.suffix}"))


def parse_yaml(data, path=None):
    # First try parsing with ruamel.yaml.
    # If not found, use the normal yaml lib instead.
    if has_ryaml:
        with ruamel_lock:
            try:
                ret = ryaml.load(data)
            except ruamel.yaml.constructor.DuplicateKeyError as error:
                if path is not None:
                    fatal(f'Duplicate key in yaml file {path}!\n{error.args[0]}\n{error.args[2]}')
                else:
                    fatal(f'Duplicate key in yaml object!\n{str(error)}')
        return ret

    else:
        try:
            import yaml

            return yaml.safe_load(data)
        except:
            fatal(f'Failed to parse {path}.')


def read_yaml(path):
    assert path.is_file(), f'File {path} does not exist'
    return parse_yaml(path.read_text(), path=path)


# Wrapper around read_yaml that returns an empty dictionary by default.
def read_yaml_settings(path):
    settings = {}
    if path.is_file():
        config = read_yaml(path)
        if config is None:
            return None
        if isinstance(config, list):
            return config
        for key, value in config.items():
            settings[key] = '' if value is None else value
    return settings


# Only allow one thread to write at the same time. Else, e.g., generating test cases in parallel goes wrong.
write_yaml_lock = threading.Lock()


# Writing a yaml file only works when ruamel.yaml is loaded. Check if `has_ryaml` is True before using.
def write_yaml(data, path, allow_yamllib=False):
    if not has_ryaml:
        if not allow_yamllib:
            error(
                'This operation requires the ruamel.yaml python3 library. Install python[3]-ruamel.yaml.'
            )
            exit(1)
        yamllib.dump(data, path)
        return
    with write_yaml_lock:
        ryaml.dump(
            data,
            path,
            # Remove spaces at the start of each (non-commented) line, caused by the indent configuration.
            # This is only needed when the YAML data is a list of items, like in the problems.yaml file.
            # See also: https://stackoverflow.com/a/58773229
            transform=(
                (
                    lambda yaml_str: "\n".join(
                        line if line.strip().startswith('#') else line[2:]
                        for line in yaml_str.split("\n")
                    )
                )
                if isinstance(data, list)
                else None
            ),
        )


# glob, but without hidden files
def glob(path, expression, include_hidden=False):
    def keep(p):
        if not include_hidden:
            for d in p.parts:
                if d[0] == '.':
                    return False

        if p.suffix in ['.template', '.disabled']:
            return False

        if config.RUNNING_TEST:
            suffixes = p.suffixes
            if len(suffixes) >= 1 and suffixes[-1] == '.bad':
                return False
            if len(suffixes) >= 2 and suffixes[-2] == '.bad':
                return False

        return True

    return sorted(p for p in path.glob(expression) if keep(p))


def strip_newline(s):
    if s.endswith('\n'):
        return s[:-1]
    else:
        return s


# check if windows supports symlinks
if is_windows():
    link_parent = Path(tempfile.gettempdir()) / 'bapctools'
    link_dest = link_parent / 'dir'
    link_dest.mkdir(parents=True, exist_ok=True)
    link_src = link_parent / 'link'
    if link_src.exists() or link_src.is_symlink():
        link_src.unlink()
    try:
        link_src.symlink_to(link_dest, True)
        windows_can_symlink = True
    except OSError:
        windows_can_symlink = False
        warn(
            '''Please enable the developer mode in Windows to enable symlinks!
- Open the Windows Settings
- Go to "Update & security"
- Go to "For developers"
- Enable the option "Developer Mode"
'''
        )


# When output is True, copy the file when args.cp is true.
def ensure_symlink(link, target, output=False, relative=False):
    # on windows copy if necessary
    if is_windows() and not windows_can_symlink:
        if link.exists() or link.is_symlink():
            link.unlink()
        shutil.copyfile(target, link)
        return

    # For output files: copy them on Windows, or when --cp is passed.
    if output and config.args.cp:
        if link.exists() or link.is_symlink():
            link.unlink()
        shutil.copyfile(target, link)
        return

    # Do nothing if link already points to the right target.
    if link.is_symlink() and link.resolve() == target.resolve():
        is_absolute = os.readlink(link)
        if not relative and is_absolute:
            return
        # if relative and not is_absolute: return

    if link.is_symlink() or link.exists():
        if link.is_dir() and not link.is_symlink():
            shutil.rmtree(link)
        else:
            link.unlink()

    # for windows the symlink needs to know if it points to a directory or file
    if relative:
        # Rewrite target to be relative to link.
        # Use os.path.relpath instead of Path.relative_to for non-subdirectories.
        link.symlink_to(os.path.relpath(target, link.parent), target.is_dir())
    else:
        link.symlink_to(target.resolve(), target.is_dir())


def substitute(data, variables):
    if variables is None:
        return data
    for key in variables:
        r = ''
        if variables[key] != None:
            r = variables[key]
        data = data.replace('{%' + key + '%}', str(r))
    return data


def copy_and_substitute(inpath, outpath, variables):
    try:
        data = inpath.read_text()
    except UnicodeDecodeError:
        # skip this file
        log(f'File "{inpath}" is not a text file.')
        return
    data = substitute(data, variables)
    if outpath.is_symlink():
        outpath.unlink()
    outpath.write_text(data)


def substitute_file_variables(path, variables):
    copy_and_substitute(path, path, variables)


def substitute_dir_variables(dirname, variables):
    for path in dirname.rglob('*'):
        if path.is_file():
            substitute_file_variables(path, variables)


# copies a directory recursively and substitutes {%key%} by their value in text files
# reference: https://docs.python.org/3/library/shutil.html#copytree-example
def copytree_and_substitute(
    src, dst, variables, exist_ok=True, *, preserve_symlinks=True, base=None
):
    if base is None:
        base = src

    if preserve_symlinks and os.path.islink(src):
        shutil.copy(src, dst, follow_symlinks=False)
    elif os.path.islink(src) and src.resolve().is_relative_to(base):
        shutil.copy(src, dst, follow_symlinks=False)
    elif os.path.isdir(src):
        names = os.listdir(src)
        os.makedirs(dst, exist_ok=exist_ok)
        errors = []
        for name in names:
            try:
                srcFile = src / name
                dstFile = dst / name

                copytree_and_substitute(
                    srcFile,
                    dstFile,
                    variables,
                    exist_ok,
                    preserve_symlinks=preserve_symlinks,
                    base=base,
                )
            except OSError as why:
                errors.append((srcFile, dstFile, str(why)))
            # catch the Error from the recursive copytree so that we can
            # continue with other files
            except Exception as err:
                errors.append(err.args[0])
        if errors:
            raise Exception(errors)

    elif dst.exists():
        warn(f'File "{dst}" already exists, skipping...')
    else:
        try:
            data = src.read_text()
            data = substitute(data, variables)
            dst.write_text(data)
        except UnicodeDecodeError:
            # Do not substitute for binary files.
            dst.write_bytes(src.read_bytes())


def crop_output(output):
    if config.args.error:
        return output

    lines = output.split('\n')
    numlines = len(lines)
    cropped = False
    # Cap number of lines
    if numlines > 30:
        output = '\n'.join(lines[:25])
        output += '\n'
        cropped = True

    # Cap total length.
    if len(output) > 2000:
        output = output[:2000]
        output += ' ...\n'
        cropped = True

    if cropped:
        output += Fore.YELLOW + 'Use -e to show more.' + Style.RESET_ALL
    return output


# TODO: Move this to Problem.settings and read limits.memory variable from problem.yaml.
# Return memory limit in MB.
def get_memory_limit(kwargs=None):
    memory_limit = 2048  # 2GB
    if config.args.memory:
        if config.args.memory != 'unlimited':
            memory_limit = int(config.args.memory)
        else:
            memory_limit = None  # disabled
    if kwargs and 'memory' in kwargs:
        memory_limit = kwargs['memory']
        kwargs.pop('memory')
    return memory_limit


class ExecResult:
    def __init__(self, ok, duration, err, out, verdict=None, print_verdict=None):
        self.ok = ok
        self.duration = duration
        self.err = err
        self.out = out
        self.verdict = verdict
        self.print_verdict_ = print_verdict

    def print_verdict(self):
        if self.print_verdict_:
            return self.print_verdict_
        return self.verdict


def limit_setter(command, timeout, memory_limit, group=None, cores=False):
    def setlimits():
        if timeout:
            resource.setrlimit(resource.RLIMIT_CPU, (timeout + 1, timeout + 1))

        # Increase the max stack size from default to the max available.
        if not is_bsd():
            resource.setrlimit(
                resource.RLIMIT_STACK, (resource.RLIM_INFINITY, resource.RLIM_INFINITY)
            )

        if (
            memory_limit
            and not Path(command[0]).name in ['java', 'javac', 'kotlin', 'kotlinc']
            and not is_bsd()
        ):
            resource.setrlimit(
                resource.RLIMIT_AS, (memory_limit * 1024 * 1024, memory_limit * 1024 * 1024)
            )

        # TODO: with python 3.11 it is better to use Popen(process_group=group)
        if group is not None:
            assert not is_windows()
            assert not is_mac()
            os.setpgid(0, group)

        if cores is not False and not is_windows() and not is_bsd():
            os.sched_setaffinity(0, cores)

        # Disable coredumps.
        resource.setrlimit(resource.RLIMIT_CORE, (0, 0))

    return setlimits


# Subclass Popen to get rusage information.
class ResourcePopen(subprocess.Popen):
    # If wait4 is available, store resource usage information.
    if 'wait4' in dir(os):

        def _try_wait(self, wait_flags):
            """All callers to this function MUST hold self._waitpid_lock."""
            try:
                (pid, sts, res) = os.wait4(self.pid, wait_flags)
            except ChildProcessError:
                # This happens if SIGCLD is set to be ignored or waiting
                # for child processes has otherwise been disabled for our
                # process.  This child is dead, we can't get the status.
                pid = self.pid
                sts = 0
            else:
                self.rusage = res
            return (pid, sts)

    else:

        def _try_wait(self, wait_flags):
            """All callers to this function MUST hold self._waitpid_lock."""
            try:
                (pid, sts) = os.waitpid(self.pid, wait_flags)
            except ChildProcessError:
                # This happens if SIGCLD is set to be ignored or waiting
                # for child processes has otherwise been disabled for our
                # process.  This child is dead, we can't get the status.
                pid = self.pid
                sts = 0
            else:
                self.rusage = None
            return (pid, sts)


# Run `command`, returning stderr if the return code is unexpected.
def exec_command(command, expect=0, crop=True, **kwargs):
    # By default: discard stdout, return stderr
    if 'stdout' not in kwargs or kwargs['stdout'] is True:
        kwargs['stdout'] = subprocess.PIPE
    if 'stderr' not in kwargs or kwargs['stderr'] is True:
        kwargs['stderr'] = subprocess.PIPE

    # Convert any Pathlib objects to string.
    command = [str(x) for x in command]

    if config.args.verbose >= 2:
        if 'cwd' in kwargs:
            print('cd', kwargs['cwd'], '; ', end='', file=sys.stderr)
        else:
            print('cd', Path.cwd(), '; ', end='', file=sys.stderr)
        print(*command, end='', file=sys.stderr)
        if 'stdin' in kwargs:
            print(' < ', kwargs['stdin'].name, end='', file=sys.stderr)
        print(file=sys.stderr)

    timeout = config.DEFAULT_TIMEOUT
    if 'timeout' in kwargs:
        if kwargs['timeout'] is None:
            timeout = None
        elif kwargs['timeout'] is True:
            # Use the default timeout.
            pass
        elif kwargs['timeout']:
            timeout = kwargs['timeout']
        kwargs.pop('timeout')

    if (is_windows() or is_wsl()) and 'memory' in kwargs:
        kwargs.pop('memory')

    process = None

    def interrupt_handler(sig, frame):
        nonlocal process
        if process is not None:
            process.kill()
        # Extra newline to not overwrite progress bars
        print(file=sys.stderr)
        fatal('Running interrupted')

    if threading.current_thread() is threading.main_thread():
        old_handler = signal.signal(signal.SIGINT, interrupt_handler)

    did_timeout = False

    tstart = time.monotonic()
    try:
        if not is_windows() and not is_wsl():
            process = ResourcePopen(
                command,
                preexec_fn=limit_setter(command, timeout, get_memory_limit(kwargs)),
                **kwargs,
            )
        else:
            process = ResourcePopen(command, **kwargs)
        (stdout, stderr) = process.communicate(timeout=timeout)
    except subprocess.TimeoutExpired:
        # Timeout expired.
        did_timeout = True
        process.kill()
        (stdout, stderr) = process.communicate()
    except PermissionError as e:
        # File is likely not executable.
        stdout = None
        stderr = str(e)
        return ExecResult(-1, 0, stderr, stdout)
    except OSError as e:
        # File probably doesn't exist.
        stdout = None
        stderr = str(e)
        return ExecResult(-1, 0, stderr, stdout)
    tend = time.monotonic()

    if threading.current_thread() is threading.main_thread():
        signal.signal(signal.SIGINT, old_handler)

    # -2 corresponds to SIGINT, i.e. keyboard interrupt / CTRL-C.
    if process.returncode == -2:
        if threading.current_thread() is threading.main_thread():
            fatal('Child process interrupted.')
        else:
            raise ChildProcessError()

    def maybe_crop(s):
        return crop_output(s) if crop else s

    ok = True if process.returncode == expect else process.returncode
    err = maybe_crop(stderr.decode('utf-8', 'replace')) if stderr is not None else None
    out = maybe_crop(stdout.decode('utf-8', 'replace')) if stdout is not None else None

    if hasattr(process, 'rusage'):
        duration = process.rusage.ru_utime + process.rusage.ru_stime
        # It may happen that the Rusage is low, even though a timeout was raised, i.e. when calling sleep().
        # To prevent under-reporting the duration, we take the max with wall time in this case.
        if did_timeout:
            duration = max(tend - tstart, duration)
    else:
        duration = tend - tstart

    return ExecResult(ok, duration, err, out)


def inc_label(label):
    for x in range(len(label) - 1, -1, -1):
        if label[x] != 'Z':
            label = label[:x] + chr(ord(label[x]) + 1) + label[x + 1 :]
            return label
        label = label[:x] + 'A' + label[x + 1 :]
    return 'A' + label


def hash_string(string):
    sha = hashlib.sha256(usedforsecurity=False)
    sha.update(string.encode())
    return sha.hexdigest()


def hash_file(file, buffer_size=65536):
    assert file.is_file(), f"File {file} does not exist"
    sha = hashlib.sha256(usedforsecurity=False)

    with open(file, 'rb') as f:
        while True:
            data = f.read(buffer_size)
            if not data:
                break
            sha.update(data)

    return sha.hexdigest()


def combine_hashes(list):
    list.sort()
    hasher = hashlib.sha256(usedforsecurity=False)
    for item in list:
        hasher.update(item.encode())
    return hasher.hexdigest()


def combine_hashes_dict(d):
    hasher = hashlib.sha256(usedforsecurity=False)
    for key in d:
        hasher.update(key.encode())
        if d[key] is not None:
            hasher.update(d[key].encode())
    return hasher.hexdigest()<|MERGE_RESOLUTION|>--- conflicted
+++ resolved
@@ -332,16 +332,10 @@
         config.n_warn += 1
         self.log(message, data, Fore.YELLOW)
 
-<<<<<<< HEAD
-    # Error removes the current item from the in_progress set.
-    def error(self, message='', data=''):
-        with self:
-=======
     # Error by default removes the current item from the in_progress set.
     # Set `resume` to `True` to continue processing the item.
     def error(self, message='', data='', resume=False):
-        with self.lock:
->>>>>>> 1f450092
+        with self:
             config.n_error += 1
             self.log(message, data, Fore.RED, resume=resume)
             if not resume:
