import hashlib
import random
import io
import re
import shutil
import yaml as yamllib
import collections
import shutil
import secrets

from pathlib import Path, PurePosixPath, PurePath

import config
import inspect
import parallel
import program
import run
from testcase import Testcase
import validate

from util import *
from colorama import Fore, Style


class ParseError(Exception):
    def __init__(self, message):
        super().__init__()
        self.message = message


def ensure_type(name, obj, types):
    if not isinstance(types, list):
        types = [types]
    if any(isinstance(obj, t) for t in types):
        return
    named_types = ' or '.join(str(t) if t is None else t.__name__ for t in types)
    raise ParseError(f'{name} must be of type {named_types}, found {obj.__class__.__name__}: {obj}')


def is_testcase(yaml):
    return (
        yaml == None
        or isinstance(yaml, str)
        or (
            isinstance(yaml, dict)
            and any(
                key in yaml
                for key in ['copy', 'generate', 'in', 'ans', 'out', 'hint', 'desc', 'interaction']
            )
        )
    )


def is_directory(yaml):
    return isinstance(yaml, dict) and not is_testcase(yaml)


# Returns the given path relative to the problem root.
def resolve_path(path, *, allow_absolute, allow_relative):
    assert isinstance(path, str)
    path = PurePosixPath(path)
    if not allow_absolute:
        if path.is_absolute():
            raise ParseError(f'Path must not be absolute: {path}')

    if not allow_relative:
        if not path.is_absolute():
            raise ParseError(f'Path must be absolute: {path}')

    # Make all paths relative to the problem root.
    if path.is_absolute():
        return Path(*path.parts[1:])
    return Path('generators') / path


# An Invocation is a program with command line arguments to execute.
# The following classes inherit from Invocation:
# - GeneratorInvocation
# - SolutionInvocation
# - VisualizerInvocation
class Invocation:
    SEED_REGEX = re.compile(r'\{seed(:[0-9]+)?\}')
    NAME_REGEX = re.compile(r'\{name\}')

    # `string` is the name of the submission (relative to generators/ or absolute from the problem root) with command line arguments.
    # A direct path may also be given.
    def __init__(self, problem, string, *, allow_absolute, allow_relative=True):
        string = str(string)
        commands = string.split()
        command = commands[0]
        self.args = commands[1:]
        self.problem = problem

        # The original command string, used for caching invocation results.
        self.command_string = string

        # The name of the program to be executed, relative to the problem root.
        self.program_path = resolve_path(
            command, allow_absolute=allow_absolute, allow_relative=allow_relative
        )

        # Automatically set self.program when that program has been built.
        self.program = None

        # NOTE: This is also used by `fuzz`.
        self.uses_seed = self.SEED_REGEX.search(self.command_string)

        # Make sure that {seed} occurs at most once.
        seed_cnt = 0
        for arg in self.args:
            seed_cnt += len(self.SEED_REGEX.findall(arg))
        if seed_cnt > 1:
            raise ParseError('{seed(:[0-9]+)} may appear at most once.')

        def callback(program):
            self.program = program

        program.Program.add_callback(problem, problem.path / self.program_path, callback)

    # Return the form of the command used for caching.
    # This is independent of {name} and the actual run_command.
    def cache_command(self, seed=None):
        command_string = self.command_string
        if seed:
            command_string = self.SEED_REGEX.sub(str(seed), command_string)
        return command_string

    def hash(self, seed=None):
        list = []
        if self.program is not None:
            list.append(self.program.hash)
        list.append(self.cache_command(seed))
        return combine_hashes(list)

    # Return the full command to be executed.
    def _sub_args(self, *, seed=None):
        if self.uses_seed:
            assert seed is not None

        def sub(arg):
            arg = self.NAME_REGEX.sub('testcase', arg)
            if self.uses_seed:
                arg = self.SEED_REGEX.sub(str(seed), arg)
            return arg

        return [sub(arg) for arg in self.args]

    # Interface only. Should be implemented by derived class.
    def run(self, bar, cwd, name, seed):
        assert False


class GeneratorInvocation(Invocation):
    def __init__(self, problem, string):
        super().__init__(problem, string, allow_absolute=False)

    # Try running the generator |retries| times, incrementing seed by 1 each time.
    def run(self, bar, cwd, name, seed, retries=1):
        for retry in range(retries):
            result = self.program.run(
                bar, cwd, name, args=self._sub_args(seed=(seed + retry) % 2**31)
            )
            if result.status:
                break
            if not result.retry:
                break

        if not result.status:
            if retries > 1:
                bar.debug(f'{Style.RESET_ALL}-> {shorten_path(self.problem, cwd)}')
                bar.error(f'Generator failed {retry + 1} times', result.err)
            else:
                bar.debug(f'{Style.RESET_ALL}-> {shorten_path(self.problem, cwd)}')
                bar.error(f'Generator failed', result.err)

        if result.status and config.args.error and result.err:
            bar.log('stderr', result.err)

        return result


class VisualizerInvocation(Invocation):
    def __init__(self, problem, string):
        super().__init__(problem, string, allow_absolute=True, allow_relative=False)

    # Run the visualizer, taking {name} as a command line argument.
    # Stdin and stdout are not used.
    def run(self, bar, cwd, name):
        result = self.program.run(cwd, args=self._sub_args())

        if result.status == ExecStatus.TIMEOUT:
            bar.debug(f'{Style.RESET_ALL}-> {shorten_path(self.problem, cwd)}')
            bar.error(f'Visualizer TIMEOUT after {result.duration}s')
        elif not result.status:
            bar.debug(f'{Style.RESET_ALL}-> {shorten_path(self.problem, cwd)}')
            bar.error('Visualizer failed', result.err)

        if result.status and config.args.error and result.err:
            bar.log('stderr', result.err)
        return result


class SolutionInvocation(Invocation):
    def __init__(self, problem, string):
        super().__init__(problem, string, allow_absolute=True, allow_relative=False)

    # Run the submission, reading {name}.in from stdin and piping stdout to {name}.ans.
    # If the .ans already exists, nothing is done
    def run(self, bar, cwd, name):
        in_path = cwd / 'testcase.in'
        ans_path = cwd / 'testcase.ans'

        # No {name}/{seed} substitution is done since all IO should be via stdin/stdout.
        result = self.program.run(in_path, ans_path, args=self.args, cwd=cwd, default_timeout=True)

        if result.status == ExecStatus.TIMEOUT:
            bar.debug(f'{Style.RESET_ALL}-> {shorten_path(self.problem, cwd)}')
            bar.error(f'Solution TIMEOUT after {result.duration}s')
        elif not result.status:
            bar.debug(f'{Style.RESET_ALL}-> {shorten_path(self.problem, cwd)}')
            bar.error('Solution failed', result.err)

        if result.status and config.args.error and result.err:
            bar.log('stderr', result.err)
        return result

    def run_interactive(self, problem, bar, cwd, t):
        in_path = cwd / 'testcase.in'
        interaction_path = cwd / 'testcase.interaction'
        if interaction_path.is_file():
            return True

        testcase = Testcase(problem, in_path, short_path=(t.path.parent / (t.name + '.in')))
        r = run.Run(problem, self.program, testcase)

        # No {name}/{seed} substitution is done since all IO should be via stdin/stdout.
        ret = r.run(interaction=interaction_path, submission_args=self.args)
        if ret.verdict != 'ACCEPTED':
            bar.error(ret.verdict)
            return False

        return True


# Return absolute path to default submission, starting from the submissions directory.
# This function will always raise a warning.
# Which submission is used is implementation defined, unless one is explicitly given on the command line.
# Return absolute path to default submission, starting from the submissions directory.
# This function will always raise a warning.
# Which submission is used is implementation defined, unless one is explicitly given on the command line.
def default_solution_path(generator_config):
    problem = generator_config.problem
    if config.args.default_solution:
        solution = problem.path / config.args.default_solution
        if generator_config.has_yaml:
            generator_config.log(
                f'''Prefer setting the solution in generators/generators.yaml:
solution: /{solution.relative_to(problem.path)}'''
            )
    else:
        # Use one of the accepted submissions.
        solutions = list(glob(problem.path, 'submissions/accepted/*'))
        if len(solutions) == 0:
            raise ParseError(f'No solution specified and no accepted submissions found.')
        if generator_config.has_yaml:
            # Note: we explicitly random shuffle the submission that's used to generate answers to
            # encourage setting it in generators.yaml.
            solution = random.choice(solutions)
            solution_short_path = solution.relative_to(problem.path / 'submissions')
            generator_config.warn(
                f'''No solution specified. Using randomly chosen {solution_short_path} instead.
Set this solution in generators/generators.yaml:
solution: /{solution.relative_to(problem.path)}'''
            )
        else:
            # if the generator.yaml is not used we can be friendly
            solution = min(solutions, key=lambda s: s.name)
            solution_short_path = solution.relative_to(problem.path / 'submissions')
            generator_config.log(
                f'''No solution specified. Using {solution_short_path} instead. Use
--default_solution {solution.relative_to(problem.path)}
to use a fixed solution.'''
            )

    return Path('/') / solution.relative_to(problem.path)


# A wrapper that lazily initializes the underlying SolutionInvocation on first
# usage.  This is to prevent instantiating the default solution when it's not
# actually needed.
class DefaultSolutionInvocation(SolutionInvocation):
    def __init__(self, generator_config):
        super().__init__(generator_config.problem, default_solution_path(generator_config))

    # Fix the cache_command to prevent regeneration from the random default solution.
    def cache_command(self, seed=None):
        return 'default_solution'


KNOWN_TESTCASE_KEYS = [
    'type',
    'generate',
    'copy',
    'solution',
    'visualizer',
    'random_salt',
    'retries',
    'count',
] + [e[1:] for e in config.KNOWN_TEXT_DATA_EXTENSIONS]
RESERVED_TESTCASE_KEYS = ['data', 'testdata.yaml', 'include']
KNOWN_DIRECTORY_KEYS = [
    'type',
    'data',
    'testdata.yaml',
    'include',
    'solution',
    'visualizer',
    'random_salt',
    'retries',
]
RESERVED_DIRECTORY_KEYS = ['command']
KNOWN_ROOT_KEYS = ['generators', 'parallel']
DEPRECATED_ROOT_KEYS = ['gitignore_generated']


# Holds all inheritable configuration options. Currently:
# - config.solution
# - config.visualizer
# - config.random_salt
class Config:
    # Used at each directory or testcase level.

    def parse_solution(p, x):
        ensure_type('Solution', x, [type(None), str])
        if x is None:
            return None
        return SolutionInvocation(p, x)

    def parse_visualizer(p, x):
        ensure_type('Visualizer', x, [type(None), str])
        if x is None:
            return None
        return VisualizerInvocation(p, x)

    def parse_random_salt(p, x):
        ensure_type('Random_salt', x, [type(None), str])
        if x is None:
            return ''
        return x

    def parse_retries(p, x):
        ensure_type('retries', x, [type(None), int])
        if x is None:
            return 1
        return x

    INHERITABLE_KEYS = [
        # True: use an AC submission by default when the solution: key is not present.
        ('solution', True, parse_solution),
        ('visualizer', None, parse_visualizer),
        ('random_salt', '', parse_random_salt),
        # Non-portable keys only used by BAPCtools:
        # The number of retries to run a generator when it fails, each time incrementing the {seed}
        # by 1.
        ('retries', 1, parse_retries),
    ]

    def __init__(self, problem, yaml=None, parent_config=None):
        assert not yaml or isinstance(yaml, dict)

        for key, default, func in Config.INHERITABLE_KEYS:
            if func is None:
                func = lambda p, x: x
            if yaml and key in yaml:
                setattr(self, key, func(problem, yaml[key]))
            elif parent_config is not None:
                setattr(self, key, getattr(parent_config, key))
            else:
                setattr(self, key, default)


class Rule:
    # key: the dictionary key in the yaml file, i.e. `testcase`
    # name: the numbered testcase name, i.e. `01-testcase`
    def __init__(self, problem, key, name, yaml, parent):
        assert parent is not None

        self.parent = parent

        if isinstance(yaml, dict):
            self.config = Config(problem, yaml, parent_config=parent.config)
        else:
            self.config = parent.config

        # Yaml key of the current directory/testcase.
        self.key = key
        # Filename of the current directory/testcase.
        self.name = name
        # Path of the current directory/testcase relative to data/.
        self.path: Path = parent.path / self.name
        # if not None rule is incomplete
        self.ok = False


class TestcaseRule(Rule):
    def __init__(self, problem, generator_config, key, name: str, yaml, parent, count_index):
        assert is_testcase(yaml)
        assert config.COMPILED_FILE_NAME_REGEX.fullmatch(name + '.in')

        if name.endswith('.in'):
            error(f'Testcase names should not end with \'.in\': {parent.path / name}')
            name = name[:-3]

        # Whether this testcase is a sample.
        self.sample = len(parent.path.parts) > 0 and parent.path.parts[0] == 'sample'

        # 1. Generator
        self.generator = None
        # 2. Files are copied form this path.
        #    This variable already includes the .in extension, so `.with_suffix()` works nicely.
        self.copy = None
        # 3. Hardcoded cases where the source is in the yaml file itself.
        self.hardcoded = {}

        # Hash of testcase for caching.
        self.hash = None

        # Filled during generate(), since `self.config.solution` will only be set later for the default solution.
        self.cache_data = {}

        # Yaml of rule
        self.rule = {}

        # Used by `fuzz`
        self.in_is_generated = False
        self.count_index = count_index

        # used to decide if this was supposed to be a duplicate or not
        self.intended_copy = count_index > 0

        # used to handle duplicated testcase rules
        self.copy_of = None

        super().__init__(problem, key, name, yaml, parent)

        # root in /data
        self.root = self.path.parts[0]

        try:
            # files to consider for hashing
            hashes = {}
            extensions = config.KNOWN_TESTCASE_EXTENSIONS.copy()
            if self.root not in config.INVALID_CASE_DIRECTORIES[1:]:
                extensions.remove('.ans')
            if self.root not in config.INVALID_CASE_DIRECTORIES[2:]:
                extensions.remove('.out')

            if yaml is None:
                raise ParseError(
                    f'Empty yaml entry (Testcases must be generated not only mentioned).'
                )
            else:
                ensure_type('testcase', yaml, [str, dict])
                if isinstance(yaml, str):
                    yaml = {'generate': yaml}
                    if yaml['generate'].endswith('.in'):
                        generator_config.warn(
                            f"Use the new `copy: path/to/case` key instead of {yaml['generate']}.",
                            self.path,
                        )
                        yaml = {'copy': yaml['generate'][:-3]}

                # checks
                if not any(x in yaml for x in ['generate', 'copy', 'in', 'interaction']):
                    raise ParseError(
                        'Testcase requires at least one key in "generate", "copy", "in", "interaction".'
                    )
                if 'submission' in yaml and 'ans' in yaml:
                    raise ParseError('Testcase cannot specify both "submissions" and "ans".')
                if 'count' in yaml and not isinstance(yaml['count'], int):
                    value = yaml['count']
                    raise ParseError(f'Testcase expected int for "count" but found {value}.')

                # 1. generate
                if 'generate' in yaml:
                    ensure_type('generate', yaml['generate'], str)
                    if len(yaml['generate']) == 0:
                        raise ParseError('`generate` must not be empty.')

                    self.generator = GeneratorInvocation(problem, yaml['generate'])

                    # TODO: Should the seed depend on white space? For now it does, but
                    # leading and trailing whitespace is stripped.
                    seed_value = self.config.random_salt + yaml['generate'].strip()
                    self.seed = (int(hash_string(seed_value), 16) + count_index * 2**16) % 2**31
                    self.in_is_generated = True
                    self.rule['gen'] = self.generator.command_string
                    if self.generator.uses_seed:
                        self.rule['seed'] = self.seed
                        self.intended_copy = False
                    hashes['.in'] = self.generator.hash(self.seed)

                # 2. path
                if 'copy' in yaml:
                    ensure_type('`copy`', yaml['copy'], str)
                    if Path(yaml['copy']).suffix in config.KNOWN_TEXT_DATA_EXTENSIONS:
                        generator_config.warn(
                            f"`copy: {yaml['copy']}` should not include the extension.", self.path
                        )
                    self.copy = resolve_path(
                        yaml['copy'], allow_absolute=False, allow_relative=True
                    )
                    self.copy = problem.path / self.copy.parent / (self.copy.name + '.in')
                    if self.copy.is_file():
                        self.in_is_generated = False
                    self.rule['copy'] = str(self.copy)
                    for ext in extensions:
                        if self.copy.with_suffix(ext).is_file():
                            hashes[ext] = hash_file(self.copy.with_suffix(ext))

                # 3. hardcoded
                for ext in config.KNOWN_TEXT_DATA_EXTENSIONS:
                    if ext[1:] in yaml:
                        value = yaml[ext[1:]]
                        ensure_type(ext, value, str)
                        if len(value) > 0 and value[-1] != '\n':
                            value += '\n'
                        self.hardcoded[ext] = value

                if '.in' in self.hardcoded:
                    self.in_is_generated = False
                    self.rule['in'] = self.hardcoded['.in']
                for ext in extensions:
                    if ext in self.hardcoded:
                        hashes[ext] = hash_string(self.hardcoded[ext])

            # Warn/Error for unknown keys.
            for key in yaml:
                if key in RESERVED_TESTCASE_KEYS:
                    raise ParseError(f'Testcase must not contain reserved key {key}. Skipping.')
                if key not in KNOWN_TESTCASE_KEYS:
                    if config.args.action == 'generate':
                        generator_config.log(f'Unknown testcase level key: {key}', self.path)

            if not '.in' in hashes:
                # An error is shown during generate.
                return

            # build ordered list of hashes we want to consider
            self.hash = [hashes[ext] for ext in config.KNOWN_TESTCASE_EXTENSIONS if ext in hashes]

            # combine hashes
            if len(self.hash) == 1:
                self.hash = self.hash[0]
            else:
                self.hash = combine_hashes(self.hash)

            if self.hash in generator_config.rules_cache:
                self.copy_of = generator_config.rules_cache[self.hash]
            else:
                generator_config.rules_cache[self.hash] = self
            self.ok = True
        except ParseError as e:
            generator_config.handle_parse_error(e, self.path)

    def link(t, problem, generator_config, bar, dst):
        src_dir = problem.path / 'data' / t.path.parent
        src = src_dir / (t.name + '.in')

        for ext in config.KNOWN_DATA_EXTENSIONS:
            source = src.with_suffix(ext)
            target = dst.with_suffix(ext)
            if source.is_file() and source in generator_config.known_files:
                generator_config.known_files.add(target)
                if target.is_file():
                    if target.is_symlink() and target.resolve() == source.resolve():
                        # identical -> skip
                        pass
                    else:
                        # different -> overwrite
                        generator_config.remove(target)
                        ensure_symlink(target, source, relative=True)
                        bar.log(f'CHANGED: {target.name}')
                else:
                    # new file -> copy it
                    ensure_symlink(target, source, relative=True)
                    bar.log(f'NEW: {target.name}')
            elif target.is_file():
                # Target exists but source wasn't generated -> remove it
                generator_config.remove(target)
                bar.log(f'REMOVED: {target.name}')
            else:
                # both source and target do not exist
                pass

    def generate(t, problem, generator_config, parent_bar):
        bar = parent_bar.start(str(t.path))

        t.generate_success = False

        if t.copy_of is not None and not t.intended_copy:
            bar.warn(
                f'Found identical rule at {t.copy_of.path}. Use "count: <int>" if you want multiple identical testcases.'
            )

        # Some early checks.
        if t.copy_of is not None and not t.copy_of.generate_success:
            bar.done(False, f'See {t.copy_of.path}')
            return
        if not t.ok:
            bar.done(False, f'Invalid generator.yaml')
            return
        if t.generator and t.generator.program is None:
            bar.done(False, f'Generator didn\'t build.')
            return
        if t.hash is None:
            # Input can only be missing when the `copy:` does not have a corresponding `.in` file.
            # (When `generate:` or `in:` is used, the input is always present.)
            bar.done(False, f'{t.copy} does not exist.')
            return

        target_dir = problem.path / 'data' / t.path.parent
        target_infile = target_dir / (t.name + '.in')
        target_ansfile = target_dir / (t.name + '.ans')

        # E.g. bapctmp/problem/data/<hash>.in
        cwd = problem.tmpdir / 'data' / t.hash
        cwd.mkdir(parents=True, exist_ok=True)
        infile = cwd / 'testcase.in'
        ansfile = cwd / 'testcase.ans'
        meta_path = cwd / 'meta_.yaml'

        # Returns False when some files were skipped.
        def copy_generated():
            all_done = True

            for ext in config.KNOWN_DATA_EXTENSIONS:
                source = infile.with_suffix(ext)
                target = target_infile.with_suffix(ext)

                if source.is_file():
                    generator_config.known_files.add(target)
                    if target.is_file():
                        if source.read_bytes() == target.read_bytes() and not target.is_symlink():
                            # identical -> skip
                            pass
                        else:
                            # different -> overwrite
                            generator_config.remove(target)
                            shutil.copy(source, target, follow_symlinks=True)
                            bar.log(f'CHANGED: {target.name}')
                    else:
                        # new file -> copy it
                        shutil.copy(source, target, follow_symlinks=True)
                        bar.log(f'NEW: {target.name}')
                elif target.is_file():
                    # Target exists but source wasn't generated -> remove it
                    generator_config.remove(target)
                    bar.log(f'REMOVED: {target.name}')
                else:
                    # both source and target do not exist
                    pass
            return all_done

        if t.copy_of is not None:
            if t.intended_copy:
                # This was generated by count: so we can simply link
                t.copy_of.link(problem, generator_config, bar, target_infile)
            else:
                # This is a duplicated rule, we copy to show this
                copy_generated()
            t.generate_success = True
            bar.done(message='SKIPPED: up to date')
            return

        def init_meta():
            meta_yaml = read_yaml(meta_path) if meta_path.is_file() else None
            if meta_yaml is None:
                meta_yaml = {'validator_hashes': dict()}
            meta_yaml['rule'] = t.rule
            return meta_yaml

        meta_yaml = init_meta()
        write_yaml(meta_yaml, meta_path.open('w'), allow_yamllib=True)

        # Check whether the generated data and validation are up to date.
        # Returns (generator/input up to date, validation up to date)
        def up_to_date():
            # The testcase is up to date if:
            # - both target infile ans ansfile exist
            # - meta_ contains exactly the right content (commands and hashes)
            # - each validator with correct flags has been run already.
            if t.copy:
                t.cache_data['source_hash'] = t.hash
            for ext, string in t.hardcoded.items():
                t.cache_data['hardcoded_' + ext[1:]] = hash_string(string)
            if t.generator:
                t.cache_data['generator_hash'] = t.generator.hash(seed=t.seed)
                t.cache_data['generator'] = t.generator.cache_command(seed=t.seed)
            if t.config.solution:
                t.cache_data['solution_hash'] = t.config.solution.hash()
                t.cache_data['solution'] = t.config.solution.cache_command()
            if t.config.visualizer:
                t.cache_data['visualizer_hash'] = t.config.visualizer.hash()
                t.cache_data['visualizer'] = t.config.visualizer.cache_command()

            if not infile.is_file():
                return (False, False)
            if not ansfile.is_file():
                return (False, False)
            if (
                problem.interactive
                and t.sample
                and not ansfile.with_suffix('.interaction').is_file()
            ):
                return (False, False)

            if not meta_path.is_file():
                return (False, False)

            meta_yaml = read_yaml(meta_path)
            # In case meta_yaml is malformed, things are not up to date.
            if not isinstance(meta_yaml, dict):
                return (False, False)
            if meta_yaml.get('cache_data') != t.cache_data:
                return (False, False)

            # Check whether all input validators have been run.
            testcase = Testcase(problem, infile, short_path=t.path / t.name)
            for h in testcase.validator_hashes(validate.InputValidator, bar):
                if h not in meta_yaml.get('validator_hashes', []):
                    return (True, False)
            return (True, True)

        # For each generated .in file check that they
        # use a deterministic generator by rerunning the generator with the
        # same arguments.  This is done when --check-deterministic is passed,
        # which is also set to True when running `bt all`.
        # This doesn't do anything for non-generated cases.
        # It also checks that the input changes when the seed changes.
        def check_deterministic(force=False):
            if not force and not config.args.check_deterministic:
                return False

            if t.generator is None:
                return True

            # Check that the generator is deterministic.
            # TODO: Can we find a way to easily compare cpython vs pypy? These
            # use different but fixed implementations to hash tuples of ints.
            tmp = cwd / 'tmp'
            tmp.mkdir(parents=True, exist_ok=True)
            tmp_infile = tmp / 'testcase.in'
            result = t.generator.run(bar, tmp, tmp_infile.stem, t.seed, t.config.retries)
            if not result.status:
                return

            # This is checked when running the generator.
            assert infile.is_file()

            # Now check that the source and target are equal.
            if infile.read_bytes() == tmp_infile.read_bytes():
                if config.args.check_deterministic:
                    bar.part_done(True, 'Generator is deterministic.')
            else:
                bar.part_done(
                    False, f'Generator `{t.generator.command_string}` is not deterministic.'
                )

            # If {seed} is used, check that the generator depends on it.
            if t.generator.uses_seed:
                depends_on_seed = False
                for run in range(config.SEED_DEPENDENCY_RETRIES):
                    new_seed = (t.seed + 1 + run) % (2**31)
                    result = t.generator.run(bar, tmp, tmp_infile.stem, new_seed, t.config.retries)
                    if not result.status:
                        return

                    # Now check that the source and target are different.
                    if infile.read_bytes() != tmp_infile.read_bytes():
                        depends_on_seed = True
                        break

                if depends_on_seed:
                    if config.args.check_deterministic:
                        bar.debug('Generator depends on seed.')
                else:
                    bar.log(
                        f'Generator `{t.generator.command_string}` likely does not depend on seed:',
                        f'All values in [{t.seed}, {new_seed}] give the same result.',
                    )

        def add_testdata_to_cache():
            # Used to identify generated testcases
            generator_config.hashed_in.add(hash_file_content(infile))

            # Store the generated testdata for deduplication test cases.
            hashes = {}

            # remove files that should not be considered for this testcase
            extensions = config.KNOWN_TESTCASE_EXTENSIONS.copy()
            if t.root not in config.INVALID_CASE_DIRECTORIES[1:]:
                extensions.remove('.ans')
            if t.root not in config.INVALID_CASE_DIRECTORIES[2:]:
                extensions.remove('.out')

            for ext in extensions:
                if target_infile.with_suffix(ext).is_file():
                    hashes[ext] = hash_file(target_infile.with_suffix(ext))

            # build ordered list of hashes we want to consider
            test_hash = [hashes[ext] for ext in extensions if ext in hashes]

            # combine hashes
            if len(test_hash) == 1:
                test_hash = test_hash[0]
            else:
                test_hash = combine_hashes(test_hash)

            # check for duplicates
            if test_hash not in generator_config.generated_testdata:
                generator_config.generated_testdata[test_hash] = t
            else:
                bar.warn(
                    f'Testcase {t.path} is equal to {generator_config.generated_testdata[test_hash].path}.'
                )

        generator_up_to_date, validator_up_to_date = up_to_date()
        if not validator_up_to_date:
            if not generator_up_to_date:
                # clear all generated files
                shutil.rmtree(cwd)
                cwd.mkdir(parents=True, exist_ok=True)
                meta_yaml = init_meta()
                write_yaml(meta_yaml, meta_path.open('w'), allow_yamllib=True)

                # Step 1: run `generate:` if present.
                if t.generator:
                    result = t.generator.run(bar, cwd, infile.stem, t.seed, t.config.retries)
                    if not result.status:
                        return

                # Step 2: Copy `copy:` files for all known extensions.
                if t.copy:
                    # We make sure to not silently overwrite changes to files in data/
                    # that are copied from generators/.
                    copied = False
                    for ext in config.KNOWN_DATA_EXTENSIONS:
                        ext_file = t.copy.with_suffix(ext)
                        if ext_file.is_file():
                            shutil.copy(ext_file, infile.with_suffix(ext), follow_symlinks=True)
                            copied = True
                    if not copied:
                        bar.warn(f'No files copied from {t.copy}.')

                # Step 3: Write hardcoded files.
                for ext, contents in t.hardcoded.items():
                    if contents == '' and not t.root in ['bad', 'invalid_inputs']:
                        bar.error(f'Hardcoded {ext} data must not be empty!')
                        return
                    else:
                        infile.with_suffix(ext).write_text(contents)

                # Step 4: copy the source file.
                if not infile.is_file():
                    # Step 4b: Error if infile was not generated.
                    bar.error(f'No .in file was generated!')
                    return

            assert infile.is_file(), f'Expected .in file not found in cache: {infile}'
            testcase = Testcase(problem, infile, short_path=t.path / t.name)

            # Validate the in.
            no_validators = config.args.no_validators

            if not testcase.validate_format(
                validate.Mode.INPUT, bar=bar, constraints=None, warn_instead_of_error=no_validators
            ):
                if not no_validators:
                    if t.generator:
                        bar.warn(
                            'Failed generator command: '
                            + (
                                ' '.join(
                                    [
                                        str(t.generator.program_path),
                                        *t.generator._sub_args(seed=t.seed),
                                    ]
                                )
                                if t.generator.uses_seed
                                else t.generator.command_string
                            ),
                        )
                    bar.debug('Use generate --no-validators to ignore validation results.')
                    return

            if not generator_up_to_date:
                # Generate .ans and .interaction if needed.
                if (
                    not config.args.no_solution
                    and testcase.root not in config.INVALID_CASE_DIRECTORIES
                ):
                    if not problem.interactive:
                        # Generate a .ans if not already generated by earlier steps.
                        if not testcase.ans_path.is_file():
                            # Run the solution if available.
                            if t.config.solution:
                                if not t.config.solution.run(bar, cwd, infile.stem).status:
                                    return
                            else:
                                # Otherwise, it's a hard error.
                                bar.error(f'{ansfile.name} does not exist and was not generated.')
                                bar.done()
                                return

                        # Validate the ans file.
                        assert ansfile.is_file(), f'Failed to generate ans file: {ansfile}'
                        if not testcase.validate_format(
                            validate.Mode.ANSWER, bar=bar, warn_instead_of_error=no_validators
                        ):
                            if not no_validators:
                                bar.debug(
                                    'Use generate --no-validators to ignore validation results.'
                                )
                                return
                    else:
                        if not testcase.ans_path.is_file():
                            testcase.ans_path.write_text('')
                        # For interactive problems, run the interactive solution and generate a .interaction.
                        if (
                            t.config.solution
                            and (testcase.root == 'sample' or config.args.interaction)
                            and '.interaction' not in t.hardcoded
                        ):
                            if not t.config.solution.run_interactive(problem, bar, cwd, t):
                                return

                # Generate visualization
                if not config.args.no_visualizer and t.config.visualizer:
                    # Note that the .in/.ans are generated even when the visualizer fails.
                    t.config.visualizer.run(bar, cwd, infile.stem)

                check_deterministic(True)

            meta_yaml['cache_data'] = t.cache_data
            if generator_up_to_date:
                hashes = testcase.validator_hashes(validate.InputValidator, bar)
                for h in hashes:
                    meta_yaml['validator_hashes'][h] = hashes[h]
            else:
                meta_yaml['validator_hashes'] = testcase.validator_hashes(
                    validate.InputValidator, bar
                )

            # Update metadata
            if copy_generated():
                write_yaml(meta_yaml, meta_path.open('w'), allow_yamllib=True)
            message = ''
        else:
            if config.args.action != 'generate':
                bar.logged = True  # Disable redundant 'up to date' message in run mode.
            check_deterministic(False)
            message = 'SKIPPED: up to date'
            copy_generated()

        # Note that we set this to true even if not all files were overwritten -- a different log/warning message will be displayed for that.
        t.generate_success = True
        add_testdata_to_cache()
        bar.done(message=message)


# Helper that has the required keys needed from a parent directory.
class RootDirectory:
    path = Path('')
    config = None
    numbered = False


class Directory(Rule):
    # Process yaml object for a directory.
    def __init__(self, problem, generator_config, key, name: str, yaml: dict = None, parent=None):
        assert is_directory(yaml)

        super().__init__(problem, key, name, yaml, parent)

        if 'testdata.yaml' in yaml:
            self.testdata_yaml = yaml['testdata.yaml']
        else:
            self.testdata_yaml = False

        self.numbered = False

        # List of child TestcaseRule/Directory objects, filled by parse().
        self.data = []
        # Map of short_name => TestcaseRule, filled by parse().
        self.includes = dict()

        try:
            if name == '':
                for key in yaml:
                    if key in RESERVED_DIRECTORY_KEYS:
                        raise ParseError(f'Directory must not contain reserved key {key}.')
                    if key in DEPRECATED_ROOT_KEYS:
                        generator_config.warn(
                            f'Dreprecated root level key: {key}, ignored', self.path
                        )
                    elif key not in KNOWN_DIRECTORY_KEYS + KNOWN_ROOT_KEYS:
                        if config.args.action == 'generate':
                            generator_config.log(f'Unknown root level key: {key}', self.path)
            else:
                # The root Directory object has name ''.
                if not config.COMPILED_FILE_NAME_REGEX.fullmatch(name):
                    raise ParseError(f'Directory does not have a valid name.')
                for key in yaml:
                    if key in RESERVED_DIRECTORY_KEYS + KNOWN_ROOT_KEYS:
                        raise ParseError(f'Directory must not contain reserved key {key}.')
                    if key not in KNOWN_DIRECTORY_KEYS:
                        if config.args.action == 'generate':
                            generator_config.log(f'Unknown directory level key: {key}', self.path)

            # Sanity checks for possibly empty data.
            if 'data' not in yaml:
                return
            data = yaml['data']
            if data is None:
                return
            if data == '':
                return
            ensure_type('Data', data, [dict, list])

            if isinstance(data, dict):
                yaml['data'] = [data]
                data = yaml['data']
            else:
                self.numbered = True
                if len(data) == 0:
                    return

                for d in data:
                    ensure_type('Numbered case', d, dict)
                    if len(d) != 1:
                        if 'in' in d or 'ans' in d or 'copy' in d:
                            raise ParseError(
                                'Dictionary must contain exactly one named testcase/group.\nTo specify hardcoded in/ans/copy, indent one more level.'
                            )
                        else:
                            raise ParseError(
                                'Dictionary must contain exactly one named testcase/group.'
                            )
            self.ok = True
        except ParseError as e:
            generator_config.handle_parse_error(e, self.path)

    # Map a function over all test cases directory tree.
    # dir_f by default reuses testcase_f
    def walk(self, testcase_f=None, dir_f=True, *, dir_last=False):
        if dir_f is True:
            dir_f = testcase_f

        if not dir_last and dir_f:
            dir_f(self)

        for d in self.data:
            if isinstance(d, Directory):
                d.walk(testcase_f, dir_f, dir_last=dir_last)
            elif isinstance(d, TestcaseRule):
                if testcase_f:
                    testcase_f(d)
            else:
                assert False

        if dir_last and dir_f:
            dir_f(self)

    def generate(d, problem, generator_config, bar):
        # Generate the current directory:
        # - Create the directory.
        # - Write testdata.yaml.
        # - Link included testcases.
        #   - Input of included testcases are re-validated with the
        #     directory-specific input validator flags.
        bar.start(str(d.path))

        # Create the directory.
        dir_path = problem.path / 'data' / d.path
        dir_path.mkdir(parents=True, exist_ok=True)

        # Write the testdata.yaml, or remove it when the key is set but empty.
        testdata_yaml_path = dir_path / 'testdata.yaml'
        if d.testdata_yaml:
            generator_config.known_files.add(testdata_yaml_path)
            yaml_text = yamllib.dump(dict(d.testdata_yaml))

            if testdata_yaml_path.is_file():
                if yaml_text == testdata_yaml_path.read_text():
                    # identical -> skip
                    pass
                else:
                    # different -> overwrite
                    generator_config.remove(testdata_yaml_path)
                    testdata_yaml_path.write_text(yaml_text)
                    bar.log(f'CHANGED: testdata.yaml')
            else:
                # new file -> create it
                testdata_yaml_path.write_text(yaml_text)
                bar.log(f'NEW: testdata.yaml')
        elif d.testdata_yaml == '' and testdata_yaml_path.is_file():
            # empty -> remove it
            generator_config.remove(testdata_yaml_path)
            bar.log(f'REMOVED: testdata.yaml')
        bar.done()

    def generate_includes(d, problem, generator_config, bar):
        for key in d.includes:
            t = d.includes[key]
            target = t.path
            new_case = d.path / target.name
            bar.start(str(new_case))
            infile = problem.path / 'data' / target.parent / (target.name + '.in')
            new_infile = problem.path / 'data' / d.path / (target.name + '.in')

            if not t.generate_success:
                bar.error(f'Included case {target} has errors.')
                bar.done()
                continue

            if not infile.is_file():
                bar.warn(f'{target}.in does not exist.')
                bar.done()
                continue

            # Check if the testcase was already validated.
            # TODO: Dedup some of this with TestcaseRule.generate?
            cwd = problem.tmpdir / 'data' / t.hash
            meta_path = cwd / 'meta_.yaml'
            assert (
                meta_path.is_file()
            ), f"Metadata file not found for included case {d.path / key}\nwith hash {t.hash}\nfile {meta_path}"
            meta_yaml = read_yaml(meta_path)
            testcase = Testcase(problem, infile, short_path=t.path / t.name)
            hashes = testcase.validator_hashes(validate.InputValidator, bar)

            # All hashes validated before?
            def up_to_date():
                for h in hashes:
                    if h not in meta_yaml.get('validator_hashes', []):
                        return False
                return True

            if not up_to_date():
                # Validate the testcase input.
                testcase = Testcase(problem, infile, short_path=new_case)
                if not testcase.validate_format(
                    validate.Mode.INPUT,
                    bar=bar,
                    constraints=None,
                    warn_instead_of_error=config.args.no_validators,
                ):
                    if not config.args.no_validators:
                        bar.debug('Use generate --no-validators to ignore validation results.')
                        bar.done()
                        continue
                # Add hashes to the cache.
                for h in hashes:
                    if 'validator_hashes' not in meta_yaml:
                        meta_yaml['validator_hashes'] = dict()
                    meta_yaml['validator_hashes'][h] = hashes[h]

                # Update metadata
                yamllib.dump(
                    meta_yaml,
                    meta_path.open('w'),
                )

            # TODO: Validate the testcase output as well?
            t.link(problem, generator_config, bar, new_infile)
            bar.done()


# Returns the numbered name
def numbered_testcase_name(basename, i, n):
    width = len(str(n))
    number_prefix = f'{i:0{width}}'
    if basename:
        return number_prefix + '-' + basename
    else:
        assert basename is None or basename == ''
        return number_prefix


class GeneratorConfig:
    def parse_generators(generators_yaml):
        ensure_type('Generators', generators_yaml, dict)
        generators = {}
        for gen in generators_yaml:
            assert not gen.startswith('/')
            assert not Path(gen).is_absolute()
            assert config.COMPILED_FILE_NAME_REGEX.fullmatch(gen + '.x')

            deps = generators_yaml[gen]
            ensure_type('Generator dependencies', deps, list)
            if len(deps) == 0:
                raise ParseError('Generator dependencies must not be empty.')
            for d in deps:
                ensure_type('Generator dependencies', d, str)

            generators[Path('generators') / gen] = [Path('generators') / d for d in deps]
        return generators

    # Only used at the root directory level.
    ROOT_KEYS = [
        ('generators', {}, parse_generators),
    ]

    # Parse generators.yaml.
    def __init__(self, problem, restriction=None):
        self.problem = problem
        yaml_path = self.problem.path / 'generators' / 'generators.yaml'
        self.ok = True
        self.newline = False

        # A map of paths `secret/testgroup/testcase` to their canonical TestcaseRule.
        # For generated cases this is the rule itself.
        # For included cases, this is the 'resolved' location of the testcase that is included.
        self.known_cases = dict()
        # A set of paths `secret/testgroup`.
        self.known_directories = set()
        # Used for cleanup
        self.known_files = set()
        # A map from key to (is_included, list of testcases and directories),
        # used for `include` statements.
        self.known_keys = collections.defaultdict(lambda: [False, []])
        # A set of testcase rules, including seeds.
        self.rules_cache = dict()
        # The set of generated testcases keyed by hash(testdata).
        self.generated_testdata = dict()
        # Path to the trash directory for this run
        self.trashdir = None
        # Set of hash(.in) for all generated testcases
        self.hashed_in = set()
        # Files that should be processed
        self.restriction = restriction

        if yaml_path.is_file():
            yaml = read_yaml(yaml_path, plain=True)
            self.has_yaml = True
        else:
            yaml = None
            self.has_yaml = False

        try:
            self.parse_yaml(yaml)
        except ParseError as e:
            self.handle_parse_error(e)
        if self.newline:
            print(file=sys.stderr)

    def handle_parse_error(self, error, path=None):
        print(f'{Fore.CYAN}generator.yaml{Style.RESET_ALL}: ', end='', file=sys.stderr)
        if path is not None:
            print(f'{path} ', end='', file=sys.stderr)
        print(f'{Fore.RED}{error.message}{Style.RESET_ALL}', file=sys.stderr)
        config.n_error += 1
        self.newline = True

    def warn(self, message, path=None):
        print(f'{Fore.CYAN}generator.yaml{Style.RESET_ALL}: ', end='', file=sys.stderr)
        if path is not None:
            print(f'{path} ', end='', file=sys.stderr)
        print(f'{Fore.YELLOW}{message}{Style.RESET_ALL}', file=sys.stderr)
        config.n_warn += 1
        self.newline = True

    def log(self, message, path=None):
        print(f'{Fore.CYAN}generator.yaml{Style.RESET_ALL}: ', end='', file=sys.stderr)
        if path is not None:
            print(f'{path} ', end='', file=sys.stderr)
        print(f'{Fore.GREEN}{message}{Style.RESET_ALL}', file=sys.stderr)
        self.newline = True

    # testcase_short_path: secret/1.in
    def process_testcase(self, relative_testcase_path):
        if not self.restriction:
            return True
        absolute_testcase_path = self.problem.path / 'data' / relative_testcase_path.with_suffix('')
        for p in self.restriction:
            for basedir in get_basedirs(self.problem, 'data'):
                if is_relative_to(basedir / p, absolute_testcase_path):
                    return True
        return False

    def parse_yaml(self, yaml):
        ensure_type('Root yaml', yaml, [type(None), dict])
        if yaml is None:
            yaml = dict()

        # Read root level configuration
        for key, default, func in GeneratorConfig.ROOT_KEYS:
            setattr(self, key, default)
            try:
                if yaml and key in yaml:
                    setattr(self, key, func(yaml[key] if yaml[key] is not None else default))
            except ParseError as e:
                self.handle_parse_error(e)

        def add_known(obj):
            path = obj.path
            name = path.name
            if isinstance(obj, TestcaseRule):
                self.known_cases[path] = obj
            elif isinstance(obj, Directory):
                self.known_directories.add(path)
            else:
                assert False

            key = self.known_keys[obj.key]
            key[1].append(obj)
            if key[0] and len(key[1]) == 2:
                raise ParseError(
                    f'Included key {name} exists more than once as {key[1][0].path} and {key[1][1].path}.'
                )

        num_numbered_testcases = 0
        testcase_id = 0

        def parse_count(yaml, warn_path=None):
            if yaml is None or 'count' not in yaml or not isinstance(yaml['count'], int):
                return 1
            count = yaml['count']
            if count < 1:
                if warn_path is not None:
                    self.warn(f'Found count: {count}, increased to 1.', warn_path)
                return 1
            if count > 100:
                if warn_path is not None:
                    self.warn(f'Found count: {count}, limited to 100.', warn_path)
                return 100
            return count

        # Count the number of testcases in the given directory yaml.
        # This parser is quite forgiving,
        def count(yaml):
            nonlocal num_numbered_testcases
            ds = yaml.get('data')
            if isinstance(ds, dict):
                ds = [ds]
                numbered = False
            else:
                numbered = True
            if not isinstance(ds, list):
                return
            for elem in ds:
                if isinstance(elem, dict):
                    for key in elem:
                        if is_testcase(elem[key]) and numbered:
                            num_numbered_testcases += parse_count(elem[key])
                        elif is_directory(elem[key]):
                            count(elem[key])

        count(yaml)

        # Main recursive parsing function.
        # key: the yaml key e.g. 'testcase'
        # name_gen: each call should result in the next (possibly numbered) name e.g. '01-testcase'
        # Returns either a single Rule or a list of Rules
        def parse(key, name_gen, yaml, parent):
            name = name_gen()
            try:
                ensure_type('Testcase/directory', yaml, [type(None), str, dict])
                if not is_testcase(yaml) and not is_directory(yaml):
                    raise ParseError(
                        f'Could not parse {parent.path / name} as a testcase or directory.'
                    )
            except ParseError as e:
                self.handle_parse_error(e)
                return None

            if is_testcase(yaml):
                count = parse_count(yaml, parent.path / name)

                if not config.COMPILED_FILE_NAME_REGEX.fullmatch(name + '.in'):
                    self.handle_parse_error(
                        ParseError(f'Testcase has an invalid name.'),
                        (parent.path / name).with_suffix('.in'),
                    )
                    return None

                ts = []
                for count_index in range(count):
                    if count_index > 0:
                        name = name_gen()
                    if count > 1:
                        name += f'-{count_index+1:0{len(str(count))}}'

                    # If a list of testcases was passed and this one is not in it, skip it.
                    if not self.process_testcase(parent.path / name):
                        continue

                    t = TestcaseRule(self.problem, self, key, name, yaml, parent, count_index)
                    try:
                        if t.path in self.known_cases:
                            raise ParseError(f'Was already parsed')
                        add_known(t)
                    except ParseError as e:
                        self.handle_parse_error(e, t.path)
                    ts.append(t)
                return ts

            assert is_directory(yaml)

<<<<<<< HEAD
            d = Directory(self.problem, self, key, name, yaml, parent)
            try:
                if d.path in self.known_cases:
                    raise ParseError(f'Was already parsed as Testcase')
                if d.path in self.known_directories:
                    raise ParseError(f'Was already parsed')
                add_known(d)
                if not d.ok:
                    return None
=======
            d = Directory(self.problem, key, name, yaml, parent)
            assert d.path not in self.known_cases
            assert d.path not in self.known_directories
            add_known(d)

            # Parse child directories/testcases.
            if 'data' in yaml and yaml['data']:
                # Count the number of child testgroups.
                num_testgroups = 0
                for dictionary in d.data:
                    check_type('Elements of data', dictionary, dict, d.path)
                    for child_name, child_yaml in sorted(dictionary.items()):
                        if is_directory(child_yaml):
                            num_testgroups += 1

                testgroup_id = 0
                for dictionary in yaml['data']:
                    for key in dictionary:
                        check_type('Testcase/directory name', key, [type(None), str], d.path)

                    # Process named children alphabetically, but not in the root directory.
                    # There, process in the 'natural order'.
                    order = [
                        'sample',
                        'secret',
                        'invalid_outputs',
                        'invalid_answers',
                        'invalid_inputs',
                    ]
                    keys = dictionary.keys()
                    if isinstance(parent, RootDirectory):
                        keys = sorted(
                            keys,
                            key=lambda k: (order.index(k), k) if k in order else (999, k),
                        )
                    else:
                        keys = sorted(keys)

                    for child_key in keys:
                        child_yaml = dictionary[child_key]
                        if d.numbered:
                            if is_directory(child_yaml):

                                def next_testgroup_name():
                                    nonlocal testgroup_id
                                    testgroup_id += 1
                                    return numbered_testcase_name(
                                        child_key, testgroup_id, num_testgroups
                                    )
>>>>>>> 28748545

                try:
                    # Parse child directories/testcases.
                    if 'data' in yaml and yaml['data']:
                        # Count the number of child testgroups.
                        num_testgroups = 0
                        for dictionary in d.data:
                            ensure_type('Elements of data', dictionary, dict)
                            for child_name, child_yaml in sorted(dictionary.items()):
                                if is_directory(child_yaml):
                                    num_testgroups += 1

                        testgroup_id = 0
                        for dictionary in yaml['data']:
                            for key in dictionary:
                                ensure_type('Testcase/directory name', key, [type(None), str])

                            # Process named children alphabetically, but not in the root directory.
                            # There, process in the 'natural order'.
                            order = [
                                'sample',
                                'secret',
                                'invalid_outputs',
                                'invalid_answers',
                                'invalid_inputs',
                            ]
                            keys = dictionary.keys()
                            if isinstance(parent, RootDirectory):
                                keys = sorted(
                                    keys,
                                    key=lambda k: (order.index(k), k) if k in order else (999, k),
                                )
                            else:
                                keys = sorted(keys)

                            for child_key in keys:
                                child_yaml = dictionary[child_key]
                                if d.numbered:
                                    if is_directory(child_yaml):

                                        def next_testgroup_name():
                                            nonlocal testgroup_id
                                            testgroup_id += 1
                                            return numbered_testcase_name(
                                                child_key, testgroup_id, num_testgroups
                                            )

                                        child_name = next_testgroup_name
                                    elif is_testcase(child_yaml):

                                        def next_testcase_name():
                                            nonlocal testcase_id
                                            testcase_id += 1
                                            return numbered_testcase_name(
                                                child_key, testcase_id, num_numbered_testcases
                                            )

                                        child_name = next_testcase_name
                                    else:
                                        # Use error will be given inside parse(child).
                                        child_name = lambda: ''

                                else:
                                    child_name = lambda: child_key
                                    if not child_name():
                                        self.handle_parse_error(
                                            ParseError(
                                                f'Unnumbered testcases must not have an empty key: {Path("data") / d.path / child_name()}/\'\''
                                            )
                                        )
                                        continue
                                c = parse(child_key, child_name, child_yaml, d)
                                if isinstance(c, list):
                                    d.data.extend(c)
                                elif c is not None:
                                    d.data.append(c)
                except ParseError as e:
                    self.handle_parse_error(e, d.path)

                # Include TestcaseRule t for the current directory.
                def add_included_case(t):
                    target = t.path
                    name = target.name
                    p = d.path / name
                    if p in self.known_cases:
                        if target != self.known_cases[p].path:
                            if self.known_cases[p].path == p:
                                raise ParseError(
                                    f'{d.path/name} conflicts with included case {target}.'
                                )
                            else:
                                raise ParseError(
                                    f'{d.path/name} is included with multiple targets {target} and {self.known_cases[p].path}.'
                                )
                        return
                    self.known_cases[p] = t
                    d.includes[name] = t

                if 'include' in yaml:
                    ensure_type('includes', yaml['include'], list)

                    for include in yaml['include']:
                        try:
                            ensure_type('include', include, str)
                            if '/' in include:
                                raise ParseError(
                                    f'Include {include} should be a testcase/testgroup key, not a path.'
                                )

<<<<<<< HEAD
                            if include in self.known_keys:
                                key = self.known_keys[include]
                                if len(key[1]) != 1:
                                    raise ParseError(
                                        f'Included key {include} exists more than once.'
=======
                                def next_testcase_name():
                                    nonlocal testcase_id
                                    testcase_id += 1
                                    return numbered_testcase_name(
                                        child_key, testcase_id, num_numbered_testcases
>>>>>>> 28748545
                                    )

                                key[0] = True
                                obj = key[1][0]
                                if isinstance(obj, TestcaseRule):
                                    add_included_case(obj)
                                else:
                                    obj.walk(
                                        add_included_case,
                                        lambda d: [
                                            add_included_case(t) for t in d.includes.values()
                                        ],
                                    )
                                    pass
                            else:
                                raise ParseError(
                                    f'Unknown include key {include} does not refer to a lexicographically smaller testcase.'
                                )
                        except ParseError as e:
                            self.handle_parse_error(e, d.path)
                return d
            except ParseError as e:
                self.handle_parse_error(e, d.path)
                return None

        self.root_dir = parse('', lambda: '', yaml, RootDirectory())

    def build(self, build_visualizers=True):
        generators_used = set()
        solutions_used = set()
        visualizers_used = set()

        # Collect all programs that need building.
        # Also, convert the default submission into an actual Invocation.
        default_solution = None

        def collect_programs(t):
            if isinstance(t, TestcaseRule):
                if t.generator:
                    generators_used.add(t.generator.program_path)
            if t.config.solution:
                if config.args.no_solution:
                    t.config.solution = None
                else:
                    # Initialize the default solution if needed.
                    if t.config.solution is True:
                        nonlocal default_solution
                        if default_solution is None:
                            default_solution = DefaultSolutionInvocation(self)
                        t.config.solution = default_solution
                    solutions_used.add(t.config.solution.program_path)
            if build_visualizers and t.config.visualizer:
                visualizers_used.add(t.config.visualizer.program_path)

        self.root_dir.walk(collect_programs, dir_f=None)

        def build_programs(program_type, program_paths):
            programs = []
            for program_path in program_paths:
                path = self.problem.path / program_path
                deps = None
                if program_type is program.Generator and program_path in self.generators:
                    deps = [Path(self.problem.path) / d for d in self.generators[program_path]]
                    programs.append(program_type(self.problem, path, deps=deps))
                else:
                    if program_type is run.Submission:
                        programs.append(
                            program_type(self.problem, path, skip_double_build_warning=True)
                        )
                    else:
                        programs.append(program_type(self.problem, path))

            bar = ProgressBar('Build ' + program_type.subdir, items=programs)

            def build_program(p):
                localbar = bar.start(p)
                p.build(localbar)
                localbar.done()

            parallel.run_tasks(build_program, programs)

            bar.finalize(print_done=False)

        # TODO: Consider building all types of programs in parallel as well.
        build_programs(program.Generator, generators_used)
        build_programs(run.Submission, solutions_used)
        build_programs(program.Visualizer, visualizers_used)

        self.problem.validators(validate.InputValidator)
        if not self.problem.interactive:
            self.problem.validators(validate.AnswerValidator)
        self.problem.validators(validate.OutputValidator)

        def cleanup_build_failures(t):
            if t.config.solution and t.config.solution.program is None:
                t.config.solution = None
            if not build_visualizers or (
                t.config.visualizer and t.config.visualizer.program is None
            ):
                t.config.visualizer = None

        self.root_dir.walk(cleanup_build_failures, dir_f=None)

    def run(self):
        self.update_gitignore_file()
        self.problem.reset_testcase_hashes()

        item_names = []
        self.root_dir.walk(lambda x: item_names.append(x.path))

        def count_dir(d):
            for name in d.includes:
                item_names.append(d.path / name)

        self.root_dir.walk(None, count_dir)
        bar = ProgressBar('Generate', items=item_names)

        # Testcases are generated in two steps:
        # 1. Generate directories and unique testcases listed in generators.yaml.
        # 2. Generate duplicates of known testcases. All directories should already exists
        #    Each directory is only started after previous directories have
        #    finished and handled by the main thread, to avoid problems with
        #    included testcases.

        # 1
        p = parallel.new_queue(lambda t: t.copy_of is None and t.generate(self.problem, self, bar))

        def generate_dir(d):
            p.join()
            d.generate(self.problem, self, bar)

        self.root_dir.walk(p.put, generate_dir)
        p.done()

        # 2
        p = parallel.new_queue(
            lambda t: t.copy_of is not None and t.generate(self.problem, self, bar)
        )

        def generate_copies_and_includes(d):
            p.join()
            d.generate_includes(self.problem, self, bar)

        self.root_dir.walk(p.put, generate_copies_and_includes)
        p.done()

        bar.finalize()

    # move a file or into the trash directory
    def remove(self, src):
        if self.trashdir is None:
            self.trashdir = self.problem.tmpdir / secrets.token_hex(4)
        dst = self.trashdir / src.absolute().relative_to((self.problem.path / 'data').absolute())
        dst.parent.mkdir(parents=True, exist_ok=True)

        shutil.move(src, dst)

    def _remove_unknown(self, path, bar, silent=False):
        local = path.relative_to(self.problem.path / 'data')
        keep = any(
            (
                path.is_dir() and local in self.known_directories,
                not path.is_dir() and path in self.known_files,
                not path.is_dir() and not self.process_testcase(local),
            )
        )
        if keep:
            if path.is_dir():
                # specially handle known .in files to reduce output noice
                for f in sorted(path.glob('*.in')):
                    if f.is_file() and hash_file_content(f) in self.hashed_in:
                        for ext in config.KNOWN_TEXT_DATA_EXTENSIONS:
                            tmp = f.with_suffix(ext)
                            if tmp.is_file():
                                self._remove_unknown(f.with_suffix(ext), bar, True)
                for f in sorted(path.glob('*')):
                    self._remove_unknown(f, bar)
        else:
            self.remove(path)
            if silent:
                bar.debug(f'REMOVED: {path.name}')
            else:
                bar.log(f'REMOVED: {path.name}')

    # remove all files in data that were not written by the during run
    def clean_up(self):
        bar = ProgressBar('Clean Up', max_len=-1)

        self._remove_unknown(self.problem.path / 'data', bar)
        if self.trashdir is not None:
            bar.warn('Some files were changed/removed.', f'-> {self.trashdir}')
        bar.finalize(print_done=False)

    # write a gitignore file to ignore everything in data/ except data/sample/
    def update_gitignore_file(self):
        gitignorefile = self.problem.path / '.gitignore'

        content = """#GENERATED BY BAPCtools
data/*
!data/sample/
"""

        if gitignorefile.is_file():
            # if there is any rule for data/ we expect that the user knows
            # what he does.
            if 'data/' not in gitignorefile.read_text():
                with gitignorefile.open("a") as f:
                    f.write('\n')
                    f.write(content)
                self.log('Updated .gitignore.')
        else:
            assert not gitignorefile.exists()
            gitignorefile.write_text(content)
            self.log('Created .gitignore.')

    # add all testcases specified as copy keys in the generator.yaml
    # can handle files and complete directories
    def add(self, to_add):
        if not has_ryaml:
            error(
                'generate --add needs the ruamel.yaml python3 library. Install python[3]-ruamel.yaml.'
            )
            return

        in_files = []
        for path in to_add:
            if path.suffix == '.in':
                in_files.append(path)
            else:
                in_files += [
                    test.relative_to(self.problem.path)
                    for test in (self.problem.path / path).glob('*.in')
                ]

        known = {
            rule.copy.relative_to(self.problem.path)
            for rule in self.known_cases.values()
            if rule.copy is not None and rule.copy.is_relative_to(self.problem.path)
        }

        generators_yaml = self.problem.path / 'generators' / 'generators.yaml'
        data = read_yaml(generators_yaml)
        if data is None:
            data = ruamel.yaml.comments.CommentedMap()

        def get_or_add(yaml, key, t=ruamel.yaml.comments.CommentedMap):
            assert isinstance(data, ruamel.yaml.comments.CommentedMap)
            if not key in yaml or yaml[key] is None:
                yaml[key] = t()
            assert isinstance(yaml[key], t)
            return yaml[key]

        parent = get_or_add(data, 'data')
        parent = get_or_add(parent, 'secret')
        entry = get_or_add(parent, 'data', ruamel.yaml.comments.CommentedSeq)

        bar = ProgressBar('Adding', items=in_files)
        for in_file in sorted(in_files, key=lambda x: x.name):
            bar.start(str(in_file))
            if not (self.problem.path / in_file).exists():
                bar.warn('file not found. Skipping.')
            elif in_file in known:
                bar.log('already found in generators.yaml. Skipping.')
            else:
                entry.append(ruamel.yaml.comments.CommentedMap())
                path_in_gen = in_file.relative_to('generators')
                name = path_in_gen.as_posix().replace('/', '_')
                new = ruamel.yaml.comments.CommentedMap(
                    {'copy': path_in_gen.with_suffix('').as_posix()}
                )
                new.fa.set_flow_style()
                entry[-1][f'{name}_{in_file.stem}'] = new
                bar.log('added to generators.yaml.')
            bar.done()

        if len(parent['data']) == 0:
            parent['data'] = None

        write_yaml(data, generators_yaml)
        bar.finalize()
        return


# Delete files in the tmpdir trash directory. By default all files older than 10min are removed
# and additionally the oldest files are removed until the trash is less than 1 GiB
def clean_trash(problem, time_limit=10 * 60, size_lim=1024 * 1024 * 1024):
    trashdir = problem.tmpdir / 'trash'
    if trashdir.exists():
        dirs = [(d, path_size(d)) for d in trashdir.iterdir()]
        dirs.sort(key=lambda d: d[0].stat().st_mtime)
        total_size = sum(x for d, x in dirs)
        time_limit = time.time() - time_limit
        for d, x in dirs:
            if x == 0 or total_size > size_lim or d.stat().st_mtime < time_limit:
                total_size -= x
                shutil.rmtree(d)


# Clean data/ and tmpdir/data/
def clean_data(problem, data=True, cache=True):
    dirs = [
        problem.path / 'data' if data else None,
        problem.tmpdir / 'data' if cache else None,
    ]
    for d in dirs:
        if d is not None and d.exists():
            shutil.rmtree(d)


def generate(problem):
    clean_trash(problem)

    if config.args.clean:
        clean_data(problem, True, True)
        return True

    gen_config = GeneratorConfig(problem, config.args.testcases)
    if not gen_config.ok:
        return True

    if config.args.add is not None:
        gen_config.add(config.args.add)
        return True

    if config.args.action == 'generate':
        if not gen_config.has_yaml:
            error('Did not find generators/generators.yaml')
            return true

    if gen_config.has_yaml:
        gen_config.build()
        gen_config.run()
        gen_config.clean_up()
    return True


def testcases(problem, symlinks=False):
    gen_config = GeneratorConfig(problem)
    if gen_config.has_yaml:
        if gen_config.ok:
            if symlinks:
                return {
                    problem.path / 'data' / p.parent / (p.name + '.in')
                    for p, x in gen_config.known_cases.items()
                    if x.ok
                }
            else:
                return {
                    (problem.path / 'data' / x.path).with_suffix('.in')
                    for x in gen_config.known_cases.values()
                    if x.ok and not x.intended_copy
                }
        return set()
    else:
        testcases = set(problem.path.glob('data/**/*.in'))
        if not symlinks:
            testcases = {t for t in testcases if not t.is_symlink()}
        return testcases<|MERGE_RESOLUTION|>--- conflicted
+++ resolved
@@ -1408,7 +1408,6 @@
 
             assert is_directory(yaml)
 
-<<<<<<< HEAD
             d = Directory(self.problem, self, key, name, yaml, parent)
             try:
                 if d.path in self.known_cases:
@@ -1418,57 +1417,6 @@
                 add_known(d)
                 if not d.ok:
                     return None
-=======
-            d = Directory(self.problem, key, name, yaml, parent)
-            assert d.path not in self.known_cases
-            assert d.path not in self.known_directories
-            add_known(d)
-
-            # Parse child directories/testcases.
-            if 'data' in yaml and yaml['data']:
-                # Count the number of child testgroups.
-                num_testgroups = 0
-                for dictionary in d.data:
-                    check_type('Elements of data', dictionary, dict, d.path)
-                    for child_name, child_yaml in sorted(dictionary.items()):
-                        if is_directory(child_yaml):
-                            num_testgroups += 1
-
-                testgroup_id = 0
-                for dictionary in yaml['data']:
-                    for key in dictionary:
-                        check_type('Testcase/directory name', key, [type(None), str], d.path)
-
-                    # Process named children alphabetically, but not in the root directory.
-                    # There, process in the 'natural order'.
-                    order = [
-                        'sample',
-                        'secret',
-                        'invalid_outputs',
-                        'invalid_answers',
-                        'invalid_inputs',
-                    ]
-                    keys = dictionary.keys()
-                    if isinstance(parent, RootDirectory):
-                        keys = sorted(
-                            keys,
-                            key=lambda k: (order.index(k), k) if k in order else (999, k),
-                        )
-                    else:
-                        keys = sorted(keys)
-
-                    for child_key in keys:
-                        child_yaml = dictionary[child_key]
-                        if d.numbered:
-                            if is_directory(child_yaml):
-
-                                def next_testgroup_name():
-                                    nonlocal testgroup_id
-                                    testgroup_id += 1
-                                    return numbered_testcase_name(
-                                        child_key, testgroup_id, num_testgroups
-                                    )
->>>>>>> 28748545
 
                 try:
                     # Parse child directories/testcases.
@@ -1578,19 +1526,11 @@
                                     f'Include {include} should be a testcase/testgroup key, not a path.'
                                 )
 
-<<<<<<< HEAD
                             if include in self.known_keys:
                                 key = self.known_keys[include]
                                 if len(key[1]) != 1:
                                     raise ParseError(
                                         f'Included key {include} exists more than once.'
-=======
-                                def next_testcase_name():
-                                    nonlocal testcase_id
-                                    testcase_id += 1
-                                    return numbered_testcase_name(
-                                        child_key, testcase_id, num_numbered_testcases
->>>>>>> 28748545
                                     )
 
                                 key[0] = True
