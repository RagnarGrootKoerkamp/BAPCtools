import re
import shutil
import stat
import shlex
import subprocess
import threading
from colorama import Fore
from pathlib import Path
from typing import Any, Final, Mapping, Optional, Sequence, TypeVar, TYPE_CHECKING

import config
from util import *

if TYPE_CHECKING:  # Prevent circular import: https://stackoverflow.com/a/39757388
    from problem import Problem


class Language:
    def __init__(self, lang_id: str, conf: dict[str, Any]):
        self.ok = True
        self.id = lang_id

        T = TypeVar("T")

        def get_optional_value(key: str, t: type[T]) -> Optional[T]:
            if key in conf:
                value = conf.pop(key)
                if isinstance(value, t):
                    return value
                warn(
                    f"incompatible value for key '{key}' in languages.yaml for '{lang_id}'. SKIPPED."
                )
            return None

        def get_value(key: str, t: type[T]) -> T:
            if key in conf:
                value = conf.pop(key)
                if isinstance(value, t):
                    return value
                error(f"incompatible value for key '{key}' in languages.yaml for '{lang_id}'")
            else:
                error(f"missing key '{key}' in languages.yaml for '{lang_id}'")
            self.ok = False
            return t()

        self.name = get_value("name", str)
        self.priority = get_value("priority", int)
        self.files = (get_optional_value("files", str) or "").split()
        self.shebang = None
        shebang = get_optional_value("shebang", str)
        if shebang is not None:
            try:
                self.shebang = re.compile(shebang)
            except re.error:
                warn(f"invalid shebang in languages.yaml for '{lang_id}'. SKIPPED.")
        self.compile = get_optional_value("compile", str)
        self.run = get_value("run", str)

        def get_exe(key: str, command: str) -> Optional[str]:
            try:
                exe = shlex.split(command)[0]
                if exe and exe[0] != "{":
                    return exe
            except (IndexError, ValueError):
                error(f"invalid value for key '{key}' in languages.yaml for '{lang_id}'")
                self.ok = False
            return None

        self.compile_exe = get_exe("compile", self.compile) if self.compile else None
        self.run_exe = get_exe("run", self.run)

        for key in conf:
            assert isinstance(key, str)
            warn(f"found unknown languages.yaml key: '{key}' for '{lang_id}'")

    def __lt__(self, other: "Language") -> bool:
        return self.id > other.id

    # Returns true when file f matches the shebang regex.
    def matches_shebang(self, f: Path) -> bool:
        if self.shebang is None:
            return True
        with f.open() as o:
            return self.shebang.search(o.readline()) is not None


CHECKTESTDATA: Final[Language] = Language(
    "BAPCtools:checktestdata",
    {
        "name": "Checktestdata",
        "priority": 1,
        "files": "*.ctd",
        "run": "checktestdata {mainfile}",
    },
)
VIVA: Final[Language] = Language(
    "BAPCtools:viva",
    {
        "name": "Viva",
        "priority": 2,
        "files": "*.viva",
        "run": "java -jar {viva_jar} {mainfile}",
    },
)
EXTRA_LANGUAGES: Final[Sequence[Language]] = [
    CHECKTESTDATA,
    VIVA,
    Language(
        "BAPCtools:manual",
        {
            "name": "manual",
            "priority": 9999,
            "files": "build run",
            "compile": "{build}",
            "run": "{run}",
        },
    ),
]

# The cached languages.yaml for the current contest.
_languages: Optional[list[Language]] = None
_program_config_lock = threading.Lock()


def languages() -> Sequence[Language]:
    global _languages, _program_config_lock
    with _program_config_lock:
        if _languages is not None:
            return _languages

        if Path("languages.yaml").is_file():
            raw_languages = read_yaml(Path("languages.yaml"))
        else:
            raw_languages = read_yaml(config.TOOLS_ROOT / "config/languages.yaml")
        if not isinstance(raw_languages, dict):
            fatal("could not parse languages.yaml.")

        languages = [Language(lang_id, lang_conf) for lang_id, lang_conf in raw_languages.items()]
        priorities: dict[int, str] = {}
        _languages = []
        for lang in languages:
            if not lang.ok:
                continue
            if lang.priority in priorities:
                warn(
                    f"'{lang.id}' and '{priorities[lang.priority]}' have the same priority in languages.yaml."
                )
            _languages.append(lang)
            priorities[lang.priority] = lang.id

        for lang in EXTRA_LANGUAGES:
            assert lang.ok
            _languages.append(lang)

        return _languages


SANITIZER_FLAGS: Final[Mapping[str, Mapping[str, str]]] = {
    "c++": {"compile": "-fsanitize=undefined,address"},
}


# A Program is class that wraps a program (file/directory) on disk. A program is usually one of:
# - a submission
# - a validator
# - a generator
# - a visualizer
#
# Constructor parameters:
# - problem: The Problem to which this Program belongs
# - path: main source file/directory: an absolute or relative path ('problem/generators/gen.py')
# - subdir: the subdirectory in which this Program belongs ('generators', 'submissions', ...)
# - deps (optional): a list of dependencies (must be Path objects)
#
# Member variables are:
# - short_path:     the path relative to problem/subdir/, or None
# - tmpdir:         the build directory in tmpfs. This is only created when build() is called.
# - input_files:    list of source files linked/copied into tmpdir
# - language:       the detected language
# - env:            the environment variables used for compile/run command substitution
# - hash:           a hash of all of the program including all source files
# - limits          a dict of the optional limts, keys are:
#                   - code
#                   - compilation_time
#                   - compilation_memory
#                   - timeout
#                   - memory
#
# After build() has been called, the following are available:
# - run_command:    command to be executed. E.g. ['/path/to/run'] or ['python3', '/path/to/main.py']. `None` if something failed.
#
# build() will return the true if building was successfull.
class Program:
    def __init__(
        self,
        problem: "Problem",
        path: Path,
        subdir: str,
        deps: Optional[list[Path]] = None,
        *,
        skip_double_build_warning: bool = False,
        limits: dict[str, int] = {},
        substitute_constants: bool = False,
    ):
        if deps is not None:
            assert isinstance(self, Generator)
            assert isinstance(deps, list)
            assert len(deps) > 0

        assert self.__class__ is not Program  # Program is abstract and may not be instantiated

        # read and parse languages.yaml
        languages()

        # Make sure we never try to build the same program twice. That'd be stupid.
        if not skip_double_build_warning:
            if path in problem._programs:
                error(f"Why would you build {path} twice?")
                assert path not in problem._programs
            problem._programs[path] = self

        self.problem = problem
        self.path = path
        self.subdir = subdir

        # Set self.name and self.tmpdir.
        # Ideally they are the same as the path inside the problem, but fallback to just the name.
        relpath = Path(path.name)
        if path.absolute().parent != problem.path.absolute():
            try:
                relpath = path.absolute().relative_to(problem.path.absolute() / subdir)
            except ValueError:
                pass

        self.short_path = relpath
        self.name: str = str(relpath)
        self.tmpdir = problem.tmpdir / self.subdir / self.name

        self.compile_command: Optional[list[str]] = None
        self.run_command: Optional[list[str]] = None
        self.hash: Optional[str] = None
        self.env: dict[str, int | str | Path] = {}
        self.limits: dict[str, int] = limits
        self.substitute_constants: bool = substitute_constants

        self.ok = True
        self.built = False

        # Detect language, dependencies, and main file
        if deps:
            self.source_files = deps
            self.has_deps = True
        else:
            if path.is_dir():
                self.source_files = list(glob(path, "*"))
                # Filter out __pycache__ files.
                self.source_files = list(
                    filter(lambda f: f.name != "__pycache__", self.source_files)
                )
            elif path.is_file():
                self.source_files = [path]
            else:
                self.source_files = []
            self.has_deps = False

        self.input_files: list[Path]  # Populated in Program.build
        self.language: Language  # Populated in Program.build

    # is file at path executable
    @staticmethod
    def _is_executable(path: Path) -> bool:
<<<<<<< HEAD
        return path.is_file() and bool(
            path.stat().st_mode & (stat.S_IEXEC | stat.S_IXGRP | stat.S_IXOTH)
        )

=======
        return bool(
            path.is_file() and (path.stat().st_mode & (stat.S_IEXEC | stat.S_IXGRP | stat.S_IXOTH))
        )

    # Returns true when file f matches the given shebang regex.
    @staticmethod
    def _matches_shebang(f: Path, shebang: Optional[re.Pattern]) -> bool:
        if shebang is None:
            return True
        with f.open() as o:
            return shebang.search(o.readline()) is not None

>>>>>>> 5eff3a01
    # Do not warn for the same fallback language multiple times.
    warn_cache: set[str] = set()

    # Sets self.language and self.env['mainfile']
    def _get_language(self, bar: ProgressBar) -> bool:
        fallback = False
        candidates = []
        for lang in languages():
            matching_files = []
            for f in self.input_files:
                if any(f.match(glob) for glob in lang.files) and lang.matches_shebang(f):
                    matching_files.append(f)

            if len(matching_files) == 0:
                continue

            candidates.append(
                ((lang.priority // 1000, len(matching_files), lang.priority), lang, matching_files)
            )
        candidates.sort(reverse=True)

        for _, lang, files in candidates:
            name = lang.name
            # Make sure we can compile programs for this language.
            if lang.compile_exe is not None and shutil.which(lang.compile_exe) is None:
                fallback = True
                if lang.compile_exe not in Program.warn_cache and config.args.verbose:
                    Program.warn_cache.add(lang.compile_exe)
                    bar.debug(
                        f"Compile program {lang.compile_exe} not found for language {name}. Falling back to lower priority languages."
                    )
                continue
            # Make sure we can run programs for this language.
            if lang.run_exe is not None and shutil.which(lang.run_exe) is None:
                fallback = True
                if lang.run_exe not in Program.warn_cache and config.args.verbose:
                    Program.warn_cache.add(lang.run_exe)
                    bar.debug(
                        f"Run program {lang.run_exe} not found for language {name}. Falling back to lower priority languages."
                    )
                continue

            if fallback:
                if lang.id not in Program.warn_cache and config.args.verbose:
                    Program.warn_cache.add(lang.id)
                    bar.debug(f"Falling back to {name}.")

            if len(files) == 0:
                self.ok = False
                bar.error(f"No file detected for language {name} at {self.path}.")
                return False

            self.language = lang
            mainfile = None
            if not self.has_deps:
                if len(files) == 1:
                    mainfile = files[0]
                else:
                    for f in files:
                        if f.name.lower().startswith("main"):
                            mainfile = f
                    mainfile = mainfile or sorted(files)[0]
            else:
                mainfile = self.tmpdir / self.source_files[0].name

            mainclass = str(mainfile.with_suffix("").name)
            self.env = {
                "path": str(self.tmpdir),
                # NOTE: This only contains files matching the winning language.
                "files": " ".join(str(f) for f in files),
                "binary": self.tmpdir / "run",
                "mainfile": str(mainfile),
                "mainclass": mainclass,
                "Mainclass": mainclass[0].upper() + mainclass[1:],
                # Memory limit in MB.
                "memlim": self.limits.get("memory", 2048),
                # Out-of-spec variables used by 'manual' and 'Viva' languages.
                "build": (
                    self.tmpdir / "build" if (self.tmpdir / "build") in self.input_files else ""
                ),
                "run": self.tmpdir / "run",
                "viva_jar": config.TOOLS_ROOT / "third_party/viva/viva.jar",
            }

            return True

        # The for loop did not find a suitable language.
        self.ok = False
        bar.error(f"No language detected for {self.path}.")
        return False

    def _checks(self, bar: ProgressBar) -> None:
        for f in self.source_files:
            if f.stat().st_size >= config.ICPC_FILE_LIMIT * 1024**2:
                bar.warn(
                    f"{f} is too large for the ICPC Archive (limit {config.ICPC_FILE_LIMIT}MiB)!"
                )

        # Make sure C++ does not depend on stdc++.h, because it's not portable.
        if "c++" in self.language.name.lower():
            for f in self.source_files:
                try:
                    if f.read_text().find("bits/stdc++.h") != -1:
                        if f.is_relative_to(self.problem.path / "submissions"):
                            bar.log("Should not depend on bits/stdc++.h")
                        else:
                            bar.error("Must not depend on bits/stdc++.h.", resume=True)
                        break
                except UnicodeDecodeError:
                    pass

        # Warn for known bad (non-deterministic) patterns in generators
        from validate import Validator

        if isinstance(self, Generator) or isinstance(self, Validator):
            if "c++" in self.language.name.lower():
                for f in self.source_files:
                    try:
                        text = f.read_text()
                        bad_random = set()
                        for s in [
                            "rand\\(\\)",
                            "uniform_int_distribution",
                            "uniform_real_distribution",
                            "normal_distribution",
                            "exponential_distribution",
                            "geometric_distribution",
                            "binomial_distribution",
                            "random_device",
                            "default_random_engine",
                        ]:
                            for line in text.splitlines():
                                if s in line and "bt ignore" not in line:
                                    bad_random.add(s)
                        if bad_random:
                            bad_message = ", ".join(bad_random)
                            bar.warn(
                                f"Calling {bad_message} in {f.name} is implementation dependent in C++. Use <validation.h> instead, or add `// bt ignore` to the line."
                            )
                        if text.find("typeid(") != -1:
                            bar.warn(
                                f"Calling typeid() in {f.name} is implementation dependent in C++."
                            )
                    except UnicodeDecodeError:
                        pass
            if "python" in self.language.name.lower():
                for f in self.source_files:
                    try:
                        text = f.read_text()
                        for s in ["list(set("]:
                            if text.find(s) != -1:
                                bar.warn(
                                    "The order of sets is not fixed across implementations. Please sort the list!"
                                )
                    except UnicodeDecodeError:
                        pass

    # Return True on success.
    def _compile(self, bar: ProgressBar) -> bool:
        meta_path = self.tmpdir / "meta_.yaml"

        # Remove all non-source files.
        for f in self.tmpdir.glob("*"):
            if f not in (self.input_files + [meta_path]):
                if f.is_dir() and not f.is_symlink():
                    shutil.rmtree(f)
                else:
                    f.unlink()

        # The case where compile_command='{build}' will result in an empty list here.
        if not self.compile_command:
            return True

        try:
            ret = exec_command(
                self.compile_command,
                stdout=subprocess.PIPE,
                cwd=self.tmpdir,
                # Compile errors are never cropped.
                crop=False,
                timeout=self.limits.get("compilation_time", None),
                memory=self.limits.get("compilation_memory", None),
            )
        except FileNotFoundError as err:
            self.ok = False
            bar.error("Failed", str(err))
            return False

        if not ret.status:
            data = ""
            if ret.err is not None:
                data += strip_newline(ret.err) + "\n"
            if ret.out is not None:
                data += strip_newline(ret.out) + "\n"
            self.ok = False
            bar.error("Failed", data)
            return False

        write_yaml(
            {"hash": self.hash, "command": self.compile_command},
            meta_path,
            allow_yamllib=True,
        )
        return True

    # Return True on success, False on failure.
    def build(self, bar: ProgressBar) -> bool:
        assert not self.built
        self.built = True

        if not self.ok:
            return False

        if len(self.source_files) == 0:
            self.ok = False
            if self.path.is_dir():
                bar.error(f"{self.short_path} is an empty directory.")
            else:
                bar.error(f"{self.path} does not exist.")
            return False

        # Check file names.
        for f in self.source_files:
            if not config.COMPILED_FILE_NAME_REGEX.fullmatch(f.name):
                self.ok = False
                bar.error(f"{str(f)} does not match file name regex {config.FILE_NAME_REGEX}")
                return False

        # Link all source_files
        if self.tmpdir.is_file():
            self.tmpdir.unlink()
        self.tmpdir.mkdir(parents=True, exist_ok=True)
        self.input_files = []
        hashes = []
        for f in self.source_files:
            if not f.is_file():
                self.ok = False
                bar.error(f"{str(f)} is not a file")
                return False
            tmpf = self.tmpdir / f.name
            if (
                not self.substitute_constants
                or not self.problem.settings.constants
                or not has_substitute(f, config.CONSTANT_SUBSTITUTE_REGEX)
            ):
                ensure_symlink(tmpf, f)
            else:
                copy_and_substitute(
                    f,
                    tmpf,
                    self.problem.settings.constants,
                    pattern=config.CONSTANT_SUBSTITUTE_REGEX,
                    bar=bar,
                )
            self.input_files.append(tmpf)
            hashes.append(hash_file(tmpf))
        self.hash = combine_hashes(hashes)

        if not self._get_language(bar):
            return False

        self._checks(bar)

        # A file containing the compile command and hash.
        meta_path = self.tmpdir / "meta_.yaml"

        compile_command = self.language.compile or ""
        run_command = self.language.run

        if (
            self.subdir == "submissions"
            and config.args.sanitizer
            and self.language.name in SANITIZER_FLAGS
        ):
            sanitizer = SANITIZER_FLAGS[self.language.name]
            if "compile" in sanitizer:
                compile_command += " " + sanitizer["compile"]
            if "run" in sanitizer:
                run_command += " " + sanitizer["run"]

        self.compile_command = shlex.split(compile_command.format(**self.env))
        self.run_command = shlex.split(run_command.format(**self.env))

        # Compare the hash to the last build.
        up_to_date = False
        if meta_path.is_file():
            meta_yaml = read_yaml(meta_path)
            up_to_date = (
                meta_yaml["hash"] == self.hash and meta_yaml["command"] == self.compile_command
            )

        if not up_to_date or config.args.force_build:
            if not self._compile(bar):
                return False

        if self.path in self.problem._program_callbacks:
            for c in self.problem._program_callbacks[self.path]:
                c(self)

        if "code" in self.limits:
            size = sum(f.stat().st_size for f in self.source_files)
            if size > self.limits["code"] * 1024:
                bar.warn(
                    f"Code limit exceeded (set limits.code to at least {(size + 1023) // 1024}KiB in problem.yaml)"
                )

        return True

    def _exec_command(self, *args: Any, **kwargs: Any) -> ExecResult:
        if "timeout" not in kwargs and "timeout" in self.limits:
            kwargs["timeout"] = self.limits["timeout"]
        if "memory" not in kwargs and "memory" in self.limits:
            kwargs["memory"] = self.limits["memory"]
        return exec_command(*args, **kwargs)

    @staticmethod
<<<<<<< HEAD
    def add_callback(problem: "Problem", path: Path, c: Callable[["Program"], None]) -> None:
=======
    def add_callback(problem: "Problem", path: Path, c: Callable[["Program"], Any]):
>>>>>>> 5eff3a01
        if path not in problem._program_callbacks:
            problem._program_callbacks[path] = []
        problem._program_callbacks[path].append(c)


class Generator(Program):
    def __init__(self, problem: "Problem", path: Path, **kwargs: Any):
        super().__init__(
            problem,
            path,
            "generators",
            limits={"timeout": problem.limits.generator_time},
            substitute_constants=True,
            **kwargs,
        )

    # Run the generator in the given working directory.
    # May write files in |cwd| and stdout is piped to {name}.in if it's not written already.
    # Returns ExecResult. Success when result.status == ExecStatus.ACCEPTED.
<<<<<<< HEAD
    def run(
        self, bar: ProgressBar, cwd: Path, name: str, args: list[str | Path] = []
    ) -> ExecResult:
=======
    def run(self, bar: ProgressBar, cwd: Path, name: str, args: list[str] = []) -> ExecResult:
>>>>>>> 5eff3a01
        assert self.run_command is not None

        in_path = cwd / (name + ".in")
        stdout_path = cwd / (name + ".in_")

        # Clean the directory, but not the meta_.yaml file.
        for f in cwd.iterdir():
            if f.name == "meta_.yaml":
                continue
            if f.is_dir() and not f.is_symlink():
                shutil.rmtree(f)
            else:
                f.unlink()

        timeout = self.limits["timeout"]

        with stdout_path.open("w") as stdout_file:
            result = self._exec_command(
                self.run_command + args,
                stdout=stdout_file,
                cwd=cwd,
            )

        if result.status == ExecStatus.TIMEOUT:
            # Timeout -> stop retrying and fail.
            bar.log(f"TIMEOUT after {timeout}s", color=Fore.RED)
            return result

        if not result.status:
            return result

        if stdout_path.read_text():
            if in_path.is_file():
                bar.warn(f"Generator wrote to both {name}.in and stdout. Ignoring stdout.")
            else:
                stdout_path.rename(in_path)
        else:
            if not in_path.is_file():
                bar.log(f"Did not write {name}.in and stdout is empty!", color=Fore.RED)
                result.status = ExecStatus.REJECTED
                return result

        return result<|MERGE_RESOLUTION|>--- conflicted
+++ resolved
@@ -269,25 +269,10 @@
     # is file at path executable
     @staticmethod
     def _is_executable(path: Path) -> bool:
-<<<<<<< HEAD
         return path.is_file() and bool(
             path.stat().st_mode & (stat.S_IEXEC | stat.S_IXGRP | stat.S_IXOTH)
         )
 
-=======
-        return bool(
-            path.is_file() and (path.stat().st_mode & (stat.S_IEXEC | stat.S_IXGRP | stat.S_IXOTH))
-        )
-
-    # Returns true when file f matches the given shebang regex.
-    @staticmethod
-    def _matches_shebang(f: Path, shebang: Optional[re.Pattern]) -> bool:
-        if shebang is None:
-            return True
-        with f.open() as o:
-            return shebang.search(o.readline()) is not None
-
->>>>>>> 5eff3a01
     # Do not warn for the same fallback language multiple times.
     warn_cache: set[str] = set()
 
@@ -604,11 +589,7 @@
         return exec_command(*args, **kwargs)
 
     @staticmethod
-<<<<<<< HEAD
     def add_callback(problem: "Problem", path: Path, c: Callable[["Program"], None]) -> None:
-=======
-    def add_callback(problem: "Problem", path: Path, c: Callable[["Program"], Any]):
->>>>>>> 5eff3a01
         if path not in problem._program_callbacks:
             problem._program_callbacks[path] = []
         problem._program_callbacks[path].append(c)
@@ -628,13 +609,9 @@
     # Run the generator in the given working directory.
     # May write files in |cwd| and stdout is piped to {name}.in if it's not written already.
     # Returns ExecResult. Success when result.status == ExecStatus.ACCEPTED.
-<<<<<<< HEAD
     def run(
         self, bar: ProgressBar, cwd: Path, name: str, args: list[str | Path] = []
     ) -> ExecResult:
-=======
-    def run(self, bar: ProgressBar, cwd: Path, name: str, args: list[str] = []) -> ExecResult:
->>>>>>> 5eff3a01
         assert self.run_command is not None
 
         in_path = cwd / (name + ".in")
