--- conflicted
+++ resolved
@@ -4,11 +4,7 @@
 import threading
 from enum import Enum
 from pathlib import Path
-<<<<<<< HEAD
 from typing import Any, Literal, Optional, Sequence, TextIO, TYPE_CHECKING
-=======
-from typing import Literal, Sequence, TYPE_CHECKING
->>>>>>> 5eff3a01
 
 from colorama import Fore, Style
 
