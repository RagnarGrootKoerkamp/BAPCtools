--- conflicted
+++ resolved
@@ -242,14 +242,13 @@
                     f.unlink()
                     f.write_text(text)
 
-<<<<<<< HEAD
     # TODO: Remove this if we know others use the output_validator dir
     if (export_dir / "output_validator").exists():
         (export_dir / "output_validators").mkdir(parents=True)
         (export_dir / "output_validator").rename(
             export_dir / "output_validators" / "output_validator"
         )
-=======
+
     # TODO: Remove this if we know others import the statement folder
     if (export_dir / "statement").exists():
         (export_dir / "statement").rename(export_dir / "problem_statement")
@@ -266,7 +265,6 @@
                     )
                 else:
                     add_file(out, f)
->>>>>>> a0ab40bb
 
     # Build .ZIP file.
     message("writing zip file", "Zip", output, color_type=MessageType.LOG)
