--- conflicted
+++ resolved
@@ -106,11 +106,7 @@
 - `--table`: Print a table of which testcases were solved by which submissions. May be used to deduplicate testcases that fail the same solutions.
 - `--overview`/`-o`: Print a live overview of the received verdicts for all submissions and testcases. If combined with `--no-bar` only the final table is printed.
 - `--no-testcase-sanity-checks`: when passed, all sanity checks on the testcases are skipped. You might want to set this in `.bapctools.yaml`.
-<<<<<<< HEAD
-- `--sanitizer`: when passed run submissions with additional sanitizer flags (currently only c++). Note that this sets --memory unlimited.
-=======
-- `--sanitizer`: when passed, run submissions with additional sanitizer flags (currently only C++).
->>>>>>> 0d32eb90
+- `--sanitizer`: when passed, run submissions with additional sanitizer flags (currently only c++). Note that this sets --memory unlimited.
 
 ## `test`
 
